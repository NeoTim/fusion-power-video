--- conflicted
+++ resolved
@@ -83,9 +83,6 @@
   }
   std::cerr << std::endl;
 }
-
-<<<<<<< HEAD
-=======
 // Renders a downscaled version of the preview in the terminal for testing.
 void RenderPreview(const uint8_t* preview, size_t xsize, size_t ysize) {
   for(size_t y = 0; y < ysize; y += 4) {
@@ -105,7 +102,6 @@
   std::cerr << std::endl;
 }
 
->>>>>>> bbe1ba9b
 // Runs encoder benchmark and does roundtrip test with both the streaming
 // decoder and the random access decoder.
 void RunBenchmark(const std::string& filename,
@@ -136,10 +132,6 @@
     std::vector<uint8_t> orig;
     std::vector<uint8_t> compressed;
     size_t index;
-<<<<<<< HEAD
-    size_t* total_size;
-=======
->>>>>>> bbe1ba9b
   };
   std::vector<Frame> frames(maxframes);
 
@@ -148,21 +140,11 @@
     frame.orig.assign(raw.data() + framesize * i,
                       raw.data() + framesize * (i + 1));
     frame.index = i;
-<<<<<<< HEAD
-    frame.total_size = &total_size;
     total_pixels += numpixels;
   }
 
-  std::vector<uint16_t> delta_frame(xsize * ysize);
-  fpvc::ExtractFrame(raw.data(), xsize, ysize, shift, big_endian,
-                     delta_frame.data());
-=======
-    total_pixels += numpixels;
-  }
-
   uint16_t *delta_frame = reinterpret_cast<uint16_t*>(raw.data());
 
->>>>>>> bbe1ba9b
   std::vector<uint8_t> header;
   std::vector<uint8_t> footer;
 
@@ -170,44 +152,15 @@
 
   total_timer.start();
   {
-<<<<<<< HEAD
-    fpvc::Encoder encoder(num_threads);
-
-    // Rotate through multiple memory buffers for the input image such that all
-    // threads / queued tasks have their own buffer.
-    size_t num_buffers = encoder.MaxQueued();
-    std::vector<uint16_t> buffers[num_buffers];
-    for (size_t i = 0; i < num_buffers; i++) {
-      buffers[i].resize(xsize * ysize);
-    }
-    size_t buffer_index = 0;
-
-    encoder.Init(delta_frame.data(), xsize, ysize, [&header, numpixels](
-=======
     fpvc::Encoder encoder(num_threads, shift, big_endian);
 
     encoder.Init(delta_frame, xsize, ysize, [&header, numpixels](
->>>>>>> bbe1ba9b
         const uint8_t* compressed, size_t size, void* payload) {
       header.assign(compressed, compressed + size);
       PrintBenchmark("header", 0, size, 0);
     }, nullptr);
     for (size_t i = 0; i < frames.size(); i++) {
       Frame& frame = frames[i];
-<<<<<<< HEAD
-      uint16_t* img = buffers[buffer_index].data();
-      fpvc::ExtractFrame(raw.data() + framesize * i, xsize, ysize, shift,
-                         big_endian, img);
-      encoder.CompressFrame(img,
-          [numpixels](const uint8_t* compressed, size_t size, void* payload) {
-            Frame& frame = *reinterpret_cast<Frame*>(payload);
-            frame.compressed.assign(compressed, compressed + size);
-            *frame.total_size += size;
-            PrintBenchmark(
-                "frame " + ToString(frame.index), numpixels, size, 0);
-          }, &frame);
-      buffer_index = (buffer_index + 1) % num_buffers;
-=======
       uint16_t *frame_data = reinterpret_cast<uint16_t*>(raw.data() + framesize * i);
       encoder.CompressFrame(frame_data,
           [numpixels](const uint8_t* compressed, size_t size, void* payload) {
@@ -216,7 +169,6 @@
             PrintBenchmark(
                 "frame " + ToString(frame.index), numpixels, size, 0);
           }, &frame);
->>>>>>> bbe1ba9b
     }
     encoder.Finish([&footer](
         const uint8_t* compressed, size_t size, void* payload) {
@@ -224,14 +176,8 @@
       PrintBenchmark("footer", 0, size, 0);
     }, nullptr);
   }
-<<<<<<< HEAD
 
   double total_time = total_timer.stop();
-  PrintBenchmark("total", total_pixels, total_size, total_time, frames.size());
-
-=======
-  double total_time = total_timer.stop();
->>>>>>> bbe1ba9b
 
   std::vector<uint8_t> compressed = header;
   for (size_t i = 0; i < frames.size(); i++) {
@@ -240,15 +186,10 @@
   }
   compressed.insert(compressed.end(), footer.begin(), footer.end());
 
-<<<<<<< HEAD
-  // Test the streaming decoder
-
-=======
   PrintBenchmark("total", total_pixels, compressed.size(), total_time,
       frames.size());
 
   // Test the streaming decoder
->>>>>>> bbe1ba9b
   {
     std::cerr << "verifying streaming decoder..." << std::endl;
     fpvc::StreamingDecoder decoder;
@@ -294,14 +235,10 @@
   }
 
   // Test the random access decoder
-<<<<<<< HEAD
-
-  std::cerr << "verifying random access decoder..." << std::endl;
-  {
-=======
+
   {
     std::cerr << "verifying random access decoder..." << std::endl;
->>>>>>> bbe1ba9b
+
     fpvc::RandomAccessDecoder decoder;
     if (!decoder.Init(compressed.data(), compressed.size())) {
       std::cerr << "RandomAccessDecoder::Init failed" << std::endl;
@@ -312,13 +249,10 @@
       std::cerr << "RandomAccessDecoder::Init mismatch" << std::endl;
       std::exit(1);
     }
-<<<<<<< HEAD
-=======
 
     size_t pxsize = decoder.preview_xsize();
     size_t pysize = decoder.preview_ysize();
 
->>>>>>> bbe1ba9b
     for (size_t i = 0; i < frames.size(); i++) {
       Frame& frame = frames[i];
       const std::vector<uint8_t>& before = frame.orig;
@@ -327,8 +261,6 @@
         std::cerr << "RandomAccessDecoder::DecodeFrame failed" << std::endl;
         std::exit(1);
       }
-<<<<<<< HEAD
-=======
       std::vector<uint8_t> preview(pxsize * pysize);
       if (!decoder.DecodePreview(i, preview.data())) {
         std::cerr << "RandomAccessDecoder::DecodePreview failed" << std::endl;
@@ -339,7 +271,6 @@
       // in the terminal.
       //RenderPreview(preview.data(), pxsize, pysize);
 
->>>>>>> bbe1ba9b
       std::vector<uint8_t> after(framesize);
       fpvc::UnextractFrame(image.data(), xsize, ysize, shift, big_endian,
                            after.data());
@@ -386,11 +317,7 @@
   }
 
   size_t maxframes = 0;
-<<<<<<< HEAD
   size_t numthreads = 4;
-=======
-  size_t numthreads = 8;
->>>>>>> bbe1ba9b
 
   if (argc >= 7) maxframes = ParseInt(argv[6]);
   if (argc >= 8) numthreads = ParseInt(argv[7]);
