// Copyright 2020 Google LLC
//
// Licensed under the Apache License, Version 2.0 (the "License");
// you may not use this file except in compliance with the License.
// You may obtain a copy of the License at
//
//     http://www.apache.org/licenses/LICENSE-2.0
//
// Unless required by applicable law or agreed to in writing, software
// distributed under the License is distributed on an "AS IS" BASIS,
// WITHOUT WARRANTIES OR CONDITIONS OF ANY KIND, either express or implied.
// See the License for the specific language governing permissions and
// limitations under the License.

#include "fusion_power_video.h"

#include <math.h>
#include <string.h>  // memcpy
<<<<<<< HEAD
=======

#include <numeric>
>>>>>>> bbe1ba9b

#include <functional>
#include <algorithm>
#include <iostream>
#include <thread>
#include <future>
#include <brotli/decode.h>
#include <brotli/encode.h>

/*
Description of the file format:

A fusion power video file contains 1 or more grayscale 16-bit image frames. The
format contains one static delta frame used for compression of all frames,
and a frame index with pointers to all individual frames in the footer. Each
frame also contains a smaller preview image. To decode a frame, only the main
header, the one static delta frame and compressed data for the frame itself are
needed, frames do not depend on other frames.

Each format section below describes the concatenation of one or more streams or
values encoded in bytes (octets), possibly referring to sub-sections to further
define a stream, culminating in the full file format.

full file format:
-header: see header format below
-encoded delta frame: see delta frame format below
-one or more times: encoded frame: see frame format below
-footer: see footer format (frame index) below
Note: the encoder can only choose a single delta frame which can be used for
prediction of all the frames (so frames don't depend on each other, only on
the one delta frame); this image itself does not have to be the same as any
of the actual frames; the encoder should make a good choice of delta frame
for good compression (example: the first frame, assuming the camera remains
static and the first frame is a full representative image).

<<<<<<< HEAD
#include <brotli/decode.h>
#include <brotli/encode.h>

/*
Description of the file format:

A fusion power video file contains 1 or more grayscale 16-bit image frames, and
uses the format described below. To decode a frame, only the main header, the
one static delta frame and compressed data for the frame itself are needed,
frames do not depend on other frames. Each format section below describes the
concatenation of one or more streams or values encoded in bytes (octets),
possibly referring to sub-sections to further define a stream, culminating in
the full file format.

full file format:
-header: see header format below
-encoded delta frame: see frame format below
-one or more frames: per frame:
--encoded frame: see frame format below
-footer: see footer format (frame index) below
Note: the encoder can only choose a single delta frame that can be used for
prediction of all the frames (so frames don't depend on each other, only on
the one delta frame); the encoder should make a good choice of delta frame
for good compression (example: the first frame, assuming the camera remains
static and the first frame is a full representative image).

=======
>>>>>>> bbe1ba9b
header format:
-4 bytes: xsize (little endian 32-bit integer)
-4 bytes: ysize (little endian 32-bit integer)

<<<<<<< HEAD
frame format:
-4 bytes: compressed size of entire frame, including these 4 bytes (little
 endian 32-bit integer)
-1 byte: flags, see below
-variable amount of bytes: brotli compressed low bytes
-variable amount of bytes: brotli compressed high bytes
Note: the brotli decoder knows where the first brotli stream ends so the
split point is known during decoding. The brotli format is specified in
RFC 7932. See below for the complete procedure to decode a frame.
=======
delta frame format:
-4 bytes: compressed size of entire frame, including these 4 bytes (little
 endian 32-bit integer)
-1 byte: chunk flags, must have value 1
-remaining bytes: the delta frame, encoded in the format described under image
 format below, without previous delta frame.

frame format:
-4 bytes: compressed size of entire frame, including these 4 bytes (little
 endian 32-bit integer), preview and main image
-1 byte: chunk flags, must have value 0
-4 bytes: preview_size: compressed size of preview image, excluding these 4
 bytes
-preview_size bytes: preview image in the image format, see image format below.
 This preview image is encoded without any delta frame, and its xsize and ysize
 are 1/8th of the respective main xsize and ysize, rounded down. The preview
 image should only use the 8 most significant bits of each 16-bit sample and
 leave all other 8 bits at zero.
-remaining bytes: the full frame encoded in the image format, see image format
 below

image format, given an xsize, ysize and an optional delta frame of the same
 dimensions:
-1 byte: image flags, see below
-variable amount of bytes: brotli compressed low bytes, or empty if not present
 (see flags)
-variable amount of bytes: brotli compressed high bytes
Note: the brotli decoder knows where the first brotli stream ends so the
split point is known during decoding. The brotli format is specified in
RFC 7932. See below for the complete procedure to decode an image.
>>>>>>> bbe1ba9b

footer format (frame index):
-4 bytes: size of this entire footer, including these 4 bytes (little
 endian 32-bit integer)
<<<<<<< HEAD
-1 byte: flags, must have value 2
=======
-1 byte: chunk flags, must have value 2
>>>>>>> bbe1ba9b
-per frame:
--8 bytes: offset from the start of the file to the start of this frame (little
  endian 64-bit integer)
-8 bytes: amount of frames
Note: if the full file is available, the decoder can compute the start of the
footer by parsing the last 8 bytes, rather than jumping frame by frame through
the entire file from the front, in case one wants to decode only a particular
frame.

<<<<<<< HEAD
flags meanings:
=======
chunk flags meanings:
>>>>>>> bbe1ba9b
-flags & 1: this must be true for the delta frame immediately after the header,
 and false for all other frames. Indicates this is not a frame to be decoded,
 but the delta frame that all other frames can use as base for prediction.
-flags & 2: this must be true for the footer (frame index), and must be false
 for all frames.
<<<<<<< HEAD
-flags & 4: iff true, delta frame prediction is enabled. This must be false if
 this frame is the delta frame.
-flags & 8: iff true, vertical prediction is enabled
-flags & 16: iff true, horizontal prediction is enabled

procedure to decode a frame:
-given the xsize and ysize from the header, a frame has xsize columns and
 ysize rows.
-brotli decompress the low bytes. These correspond to the LSB's of the 16-bit
 image.
=======

image flags meanings:
-flags & 1: if true, delta frame prediction is enabled. This must be false if
 this frame is the delta frame.
-flags & 2: if true, clamped gradient prediction is enabled
-flags & 4: if true, the compressed low bytes brotli stream is not present, all
 lower bytes are taken to be 0. Note: this can be used for the preview image.

procedure to decode an image:
-Note: given the xsize and ysize, a frame has xsize columns and ysize rows.
-brotli decompress the low bytes. These correspond to the LSB's of the 16-bit
 image. If this brotli stream is not present, set all xsize * ysize low bytes
 to 0 instead.
>>>>>>> bbe1ba9b
-brotli decompress the high bytes. These correspond to the MSB's of the 16-bit
 image.
-Note: the brotli format is specified in RFC 7932
-Note: the format has two concatenated brotli streams in a row, their individual
 sizes are not encoded in this file format, but they are implicitely present
 in the brotli stream, and the brotli decoder knows where the first stream ends.
 The second stream must end at the last byte of this encoded frame, if not the
 file is invalid.
-Note: each brotli-decoded byte stream has xsize * ysize bytes, if not the file
 is invalid.
<<<<<<< HEAD
-combine the low and high byte streams into a single xsize*ysize 16-bit frame of
 unsigned 16-bit integers.
-if horizontal prediction is enabled, then for all pixels except those of the
 leftmost column, compute: new_value = old_value + new_value_left, with
 new_value_left the new value of the pixel left of this one. The addition
 should wrap on overflow.
-if vertical prediction is enabled, then for all pixels except those of the
 topmost row, compute: new_value = old_value + new_value_up, similar to the
 horizontal prediction but with up refering to the pixel above the current
 pixel.
-if delta prediction is enabled, then for all pixels compute:
 new_value = old_value + delta_frame_value - 32768, similar to the
 horizontal prediction but with delta_frame_value the value at the corresponding
 position from the delta frame.
-the resulting 16-bit image may represent 12-bit data (or another bit amount),
 in that case, the least significant bits will be set to 0.
=======
-if clamped gradient prediction is enabled, then for all pixels except those of
 the topmost row and the first column of the second row, compute: new_high_byte
 = old_high_byte + ClampedGradient(new_n, new_w, new_nw), with new_n, new_w and
 new_nw the already computed new values (or existing value if it was from top 
 row or first pixel of the second row) of the pixel respectively above, left,
 and above left of the current pixel. The addition should wrap on overflow. 
 ClampedGradient is defined mathematically (where the intermediate operations 
 happen in a space large enough to not overflow) as: clamp((n + w - nw), min(n,
 w, nw), max(n, w, nw)). The low bytes are not predicted as they 1. most often
 contain just noise and 2. because of their nature as lower half of a 16bit 
 value, the ClampedGradient is no valid predictor for them
-if delta prediction is enabled, then for all pixels compute:
 new_high_byte = old_high_byte + delta_frame_high_byte, and the same for the
 low byte plane (with delta_frame_value_high_byte the high byte value at the
 corresponding position from the delta frame). The addition and subtraction
 must wrap on overflow.
-combine the low and high byte streams into a single xsize*ysize 16-bit frame of
 unsigned 16-bit integers.
-the resulting 16-bit image may represent 12-bit data (or another bit amount),
 in that case, the least significant bits will be set to 0.
-Note: If this is a preview image, only 8 bits per sample are used and the other
 8 bits are zero.
>>>>>>> bbe1ba9b
*/

namespace fpvc {
namespace {

// Enable this to print line number and message on decoding errors.
<<<<<<< HEAD
//#define FAIL_DEBUG_MESSAGE
=======
#define FAIL_DEBUG_MESSAGE

// Prevent out of memory
#define MAX_IMAGE_SIZE 1000000000

// NOTE: for this use case, brotli quality 1 gives smaller result than
// brotli quality 2, yet is faster. Only the entropy coding matters, not the
// LZ77.
#define FPV_BROTLI_QUALITY 1
>>>>>>> bbe1ba9b

#ifdef FAIL_DEBUG_MESSAGE
bool FailPrint(const char* file, int line, const std::string& message = "") {
  std::cerr << "failure at: " << file << ":" << line;
  if (!message.empty()) std::cerr << ": " << message;
  std::cerr << std::endl;
  return false;
<<<<<<< HEAD
}
#define FAILURE(message) FailPrint(__FILE__, __LINE__, std::string(message))
#else  // FAIL_DEBUG_MESSAGE
#define FAILURE(message) false
#endif  // FAIL_DEBUG_MESSAGE

bool BrotliCompress(const uint8_t* in, size_t size, std::vector<uint8_t>* out,
                    int quality = 11, int windowbits = BROTLI_MAX_WINDOW_BITS) {
  // A safe size is BrotliEncoderMaxCompressedSize(size) + 1024, but making the
  // buffer smaller and only increasing in the rare case it's needed is faster.
  size_t out_size = size;
  out->resize(out_size);
  std::unique_ptr<BrotliEncoderState, std::function<void(BrotliEncoderState*)>>
      enc(BrotliEncoderCreateInstance(nullptr, nullptr, nullptr),
          &BrotliEncoderDestroyInstance);
  if (!enc) return FAILURE();
  BrotliEncoderSetParameter(enc.get(), BROTLI_PARAM_QUALITY, quality);
  BrotliEncoderSetParameter(enc.get(), BROTLI_PARAM_LGWIN, windowbits);
  BrotliEncoderSetParameter(enc.get(), BROTLI_PARAM_SIZE_HINT, size);
  size_t avail_in = size;
  const uint8_t* next_in = in;
  size_t avail_out = out_size;
  uint8_t* next_out = out->data();
  do {
    if (avail_out == 0) {
      size_t pos = next_out - out->data();
      size_t more = out_size >> 1u;
      out_size += more;
      out->resize(out_size);
      avail_out += more;
      next_out = out->data() + pos;
    }
    if (!BrotliEncoderCompressStream(enc.get(), BROTLI_OPERATION_FINISH,
                                     &avail_in, &next_in, &avail_out, &next_out,
                                     nullptr)) {
      return FAILURE();
    }
  } while (!BrotliEncoderIsFinished(enc.get()));
  out_size -= avail_out;
  out->resize(out_size);
  return true;
=======
>>>>>>> bbe1ba9b
}
#define FAILURE(message) FailPrint(__FILE__, __LINE__, std::string(message))
#else  // FAIL_DEBUG_MESSAGE
#define FAILURE(message) false
#endif  // FAIL_DEBUG_MESSAGE

// pos = where to start, and outputs position of end of stream, allowing to then
// continue if there are more concatenated streams (or know where the valid
// brotli stream ended)
bool BrotliDecompress(const uint8_t* in, size_t size, size_t* pos,
                      std::vector<uint8_t>* out) {
  std::unique_ptr<BrotliDecoderState, std::function<void(BrotliDecoderState*)>>
      decoder(BrotliDecoderCreateInstance(nullptr, nullptr, nullptr),
              &BrotliDecoderDestroyInstance);
<<<<<<< HEAD
  if (!decoder) return FAILURE();
=======
  if (!decoder) return FAILURE("couldn't init brotli decoder");
>>>>>>> bbe1ba9b

  size_t avail_in = size - *pos;
  const uint8_t* next_in = in + *pos;
  BrotliDecoderResult result;
  for (;;) {
    size_t avail_out = 0;
    result = BrotliDecoderDecompressStream(decoder.get(), &avail_in, &next_in,
                                           &avail_out, nullptr, nullptr);
    if (result != BROTLI_DECODER_RESULT_NEEDS_MORE_OUTPUT) {
      break;
    }
    size_t out_size = 0;
    const uint8_t* out_buf = BrotliDecoderTakeOutput(decoder.get(), &out_size);
    if (out_size > 0) {
      out->insert(out->end(), out_buf, out_buf + out_size);
    }
  }
  *pos = size - avail_in;
<<<<<<< HEAD
  if (result != BROTLI_DECODER_RESULT_SUCCESS) return FAILURE();
  return true;
=======
  if (result != BROTLI_DECODER_RESULT_SUCCESS) {
    return FAILURE("brotli decompression failed");
  }
  return true;
}

template<typename T> T approxLog2(T v) {
  #if defined(__GNUC__) || defined(__clang__)
		return (unsigned) (8*sizeof(unsigned long long) - __builtin_clzll(v) - 1);
	#elif defined(_MSC_VER) && (defined(_M_X64) || defined(_M_IX86))
    unsigned long bsrResult;
    _BitScanReverse(&bsrResult, v);
    return static_cast<T>(bsrResult);
  #else
    // very inefficient fallback
    size_t count = 0;
    while (v) {
      v >>= 1;
      count++;
    }
    return static_cast<T>(count-1);
  #endif
}

// Returns somthing akin to the average entropy per symbol (a guess of bits per pixel).
size_t EstimateEntropy(const std::vector<size_t>& v) {
  size_t sum = std::accumulate(v.begin(), v.end(), 0);
  if (sum == 0) return 0;
  
  size_t log2sum = approxLog2(sum);
  size_t sumOfLogs = std::accumulate(v.begin(), v.end(), 0, 
        [log2sum] (size_t acc, size_t v) { return acc -  v * (approxLog2(v) - log2sum); });
  
  return 1024 * sumOfLogs / sum;
}

// clamped gradient predictor
uint8_t ClampedGradient(uint8_t n, uint8_t w, uint8_t nw) {
  const uint8_t i = std::min(n, w), a = std::max(n, w);
  const uint8_t gradient = n + w - nw;
  const uint8_t clamped = (nw < i) ? a : gradient;
  return (nw > a) ? i : clamped;
}

uint32_t ReadUint32LE(const uint8_t* data) {
  return (uint32_t)data[0] + ((uint32_t)data[1] << 8) +
      ((uint32_t)data[2] << 16) + ((uint32_t)data[3] << 24);
}

void WriteUint32LE(uint32_t value, uint8_t* data) {
  data[0] = value & 255;
  data[1] = (value >> 8) & 255;
  data[2] = (value >> 16) & 255;
  data[3] = (value >> 24) & 255;
}

void PushBackUint32LE(uint32_t value, std::vector<uint8_t> *out) {
  out->push_back(value & 0xff);
  out->push_back((value >> 8) & 0xff);
  out->push_back((value >> 16) & 0xff);
  out->push_back((value >> 24) & 0xff);
}

uint64_t ReadUint64LE(const uint8_t* data) {
  return (uint64_t)data[0] + ((uint64_t)data[1] << 8) +
      ((uint64_t)data[2] << 16) + ((uint64_t)data[3] << 24) +
      ((uint64_t)data[4] << 32) + ((uint64_t)data[5] << 40) +
      ((uint64_t)data[6] << 48) + ((uint64_t)data[7] << 56);
}

void WriteUint64LE(uint64_t value, uint8_t* data) {
  data[0] = value & 255;
  data[1] = (value >> 8) & 255;
  data[2] = (value >> 16) & 255;
  data[3] = (value >> 24) & 255;
  data[4] = (value >> 32) & 255;
  data[5] = (value >> 40) & 255;
  data[6] = (value >> 48) & 255;
  data[7] = (value >> 56) & 255;
}

// Returns whether pos + width > size, taking overflow into account.
bool OutOfBounds(size_t pos, size_t width, size_t size) {
  return (pos > size) || (size - pos < width);
}

bool DecompressImage(const uint16_t* delta_frame,
                     const uint8_t* in, size_t size,
                     size_t xsize, size_t ysize, uint16_t* img) {
  size_t pos = 0;
  if (pos >= size) return FAILURE("out of bounds");

  uint8_t flags = in[pos];
  bool use_delta = flags & 1;
  bool use_clamped_gradient = flags & 2;
  bool zero_low = flags & 4;
  (pos)++;
  if (!xsize || !ysize) return FAILURE("invalid image dimensions");
  size_t numpixels = xsize * ysize;
  // Error: want to use inter-frame delta but delta_frame frame not supplied.
  if (use_delta && !delta_frame) return FAILURE("delta frame not given");

  std::vector<uint8_t> low;
  if (zero_low) {
    low.resize(numpixels, 0);
  } else {
    if (!BrotliDecompress(in, size, &pos, &low)) return FAILURE();
  }

  std::vector<uint8_t> high;
  if (!BrotliDecompress(in, size, &pos, &high)) return FAILURE();

  // Error: sizes don't match image size
  if (low.size() != numpixels) return FAILURE("wrong decompressed plane size");
  if (high.size() != numpixels) return FAILURE("wrong decompressed plane size");

  if (use_clamped_gradient) {
    for (size_t i = xsize + 1; i < numpixels; i++) {
      uint8_t n = high[i - xsize];
      uint8_t w = high[i - 1];
      uint8_t nw = high[i - xsize - 1];
      high[i] = high[i] + ClampedGradient(n, w, nw);
    }
  }

  if (use_delta) {
    for (size_t i = 0; i < numpixels; i++) {
      img[i] = ((high[i] + (delta_frame[i] >> 8)) << 8) 
            | ((low[i] + (delta_frame[i] & 0xff)) & 0xff);
    }
  } else {
    for (size_t i = 0; i < numpixels; i++) {
      img[i] = (high[i] << 8) | low[i];
    }
  }

  return true;
}

}  // namespace

////////////////////////////////////////////////////////////////////////////////

Frame Frame::EMPTY(0, 0);

size_t Frame::MaxCompressedPlaneSize(size_t xsize, size_t ysize) { 
  return BrotliEncoderMaxCompressedSize(xsize * ysize); 
}

size_t Frame::MaxCompressedPreviewSize(size_t xsize, size_t ysize) {
   return BrotliEncoderMaxCompressedSize(xsize * ysize / 16); 
}

// std::endian doc explicitly says that std::endian::native may be neither 
// std::endian::little nor std::endian::big (on mixed endian systems).
// Therefore this determines the endianess of uint16_t at initialization time
static const uint16_t SYSTEM_UINT16_ENDIAN_TEST = 0x0100;
static const bool SYSTEM_UINT16_BIG_ENDIAN = 
      1 == reinterpret_cast<const uint8_t*>(&SYSTEM_UINT16_ENDIAN_TEST)[0];

Frame::Frame(size_t xsize, size_t ysize, const uint16_t* image,
             int shift_to_left_align, bool big_endian, int64_t timestamp) {
  xsize_ = xsize;
  ysize_ = ysize;
  size_ = xsize_ * ysize_;
  state_ = FrameState::EMPTY;
  flags_ = FrameFlags::NONE;
  timestamp_ = timestamp;

  bool switch_endian = big_endian != SYSTEM_UINT16_BIG_ENDIAN;
  
  uint8_t non_zero_low = 0;

  if (image) {
    state_ = FrameState::RAW;
    high_.reserve(size_);
    low_.reserve(size_);

    if (switch_endian) {
      if (shift_to_left_align == 0) {

        for (size_t i = 0; i < size_; ++i) {
          uint16_t pixel = image[i];
          high_.push_back(pixel & 0xff);
          pixel = (pixel >> 8) & 0xff;
          low_.push_back(pixel);
          non_zero_low |= pixel;
        }

      } else if (shift_to_left_align == 8) {

        for (size_t i = 0; i < size_; ++i) {
          high_.push_back((image[i] >> 8) & 0xff);
        }

      } else {

        int low_shift = 8 - shift_to_left_align;
        int low_shift_high = 16 - shift_to_left_align;
        for (size_t i = 0; i < size_; ++i) {
          uint16_t pixel = image[i];
          high_.push_back(((pixel << shift_to_left_align) | (pixel >> low_shift_high)) & 0xff);
          pixel = (pixel >>  low_shift) & 0xff;
          low_.push_back(pixel);
          non_zero_low |= pixel;
        }

      }
    // data endianess == system endianess
    } else if (shift_to_left_align == 0) {

      for (size_t i = 0; i < size_; ++i) {
        uint16_t pixel = image[i];
        high_.push_back((pixel >> 8) & 0xff);
        pixel &= 0xff;
        low_.push_back(pixel);
        non_zero_low |= pixel;
      }

    } else if (shift_to_left_align == 8) {

      for (size_t i = 0; i < size_; ++i) {
        high_.push_back(image[i] & 0xff);
      }

    } else {

      for (size_t i = 0; i < size_; ++i) {
        uint16_t pixel = image[i] << shift_to_left_align;
        high_.push_back((pixel >> 8) & 0xff);
        pixel &= 0xff;
        low_.push_back(pixel);
        non_zero_low |= pixel;
      }

    }
    
    if (!non_zero_low) {
      flags_ |= FrameFlags::NO_LOW_BYTES;
    }
  }
}

Frame::Frame(size_t xsize, size_t ysize, const uint8_t* image, int64_t timestamp) {
  xsize_ = xsize;
  ysize_ = ysize;
  size_ = xsize_ * ysize_;
  state_ = FrameState::EMPTY;
  flags_ = FrameFlags::NO_LOW_BYTES;
  timestamp_ = timestamp;

  if (image) {
    state_ = FrameState::RAW;
    high_.assign(image, image+size_);
  }
>>>>>>> bbe1ba9b
}

Frame::Frame(size_t xsize, size_t ysize, uint8_t flags, uint8_t state, std::vector<uint8_t> &&high, 
        std::vector<uint8_t> &&low, std::vector<uint8_t> &&preview, int64_t timestamp) {
  xsize_ = xsize;
  ysize_ = ysize;
  size_ = xsize_ * ysize_;
  state_ = state;
  flags_ = flags;
  high_ = std::move(high);
  low_ = std::move(low);
  preview_ = std::move(preview);
  timestamp_ = timestamp;
  
  if (preview_.empty()) {
    state_ &= ~FrameState::PREVIEW_GENERATED;
  } else {
    state |= FrameState::PREVIEW_GENERATED;
  }
<<<<<<< HEAD
  if (!sum) return 0;
  float s = 1.0 / sum;
  for (size_t i = 0; i < v.size(); i++) {
    if (!v[i]) continue;
    float p = v[i] * s;
    // TODO: use a fast log2 approximation
    result -= log2(p) * p;
=======
  if (low_.empty()) {
    flags |= FrameFlags::NO_LOW_BYTES;
  } else {
    flags_ &= ~FrameFlags::NO_LOW_BYTES;
>>>>>>> bbe1ba9b
  }
}

void Frame::GeneratePreview() {
  if (state_ & FrameState::PREVIEW_GENERATED)
    return;

  size_t preview_xsize = xsize_ / 4;
  size_t preview_ysize = ysize_ / 4;

  preview_.reserve(preview_ysize * preview_xsize);

  for (size_t py = 0; py < preview_ysize; py++) {
    for (size_t px = 0; px < preview_xsize; px++) {
      uint32_t sum = 0;
      size_t pos = (py * xsize_ + px ) * 4;
      for (size_t j = 0; j < 4; j++) {
        for (size_t i = 0; i < 4; i++) {
          sum += high_[pos++];
        }
        pos += xsize_ - 4;
      }
      preview_.push_back((sum / 16) & 0xfe);
    }
  }

  state_ |= FrameState::PREVIEW_GENERATED;
}

<<<<<<< HEAD
uint32_t ReadUint32LE(const uint8_t* data) {
  return (uint32_t)data[0] + ((uint32_t)data[1] << 8) +
      ((uint32_t)data[2] << 16) + ((uint32_t)data[3] << 24);
}

void WriteUint32LE(uint32_t value, uint8_t* data) {
  data[0] = value & 255;
  data[1] = (value >> 8) & 255;
  data[2] = (value >> 16) & 255;
  data[3] = (value >> 24) & 255;
}

uint64_t ReadUint64LE(const uint8_t* data) {
  return (uint64_t)data[0] + ((uint64_t)data[1] << 8) +
      ((uint64_t)data[2] << 16) + ((uint64_t)data[3] << 24) +
      ((uint64_t)data[4] << 32) + ((uint64_t)data[5] << 40) +
      ((uint64_t)data[6] << 48) + ((uint64_t)data[7] << 56);
}

void WriteUint64LE(uint64_t value, uint8_t* data) {
  data[0] = value & 255;
  data[1] = (value >> 8) & 255;
  data[2] = (value >> 16) & 255;
  data[3] = (value >> 24) & 255;
  data[4] = (value >> 32) & 255;
  data[5] = (value >> 40) & 255;
  data[6] = (value >> 48) & 255;
  data[7] = (value >> 56) & 255;
}

void CompressFrame(const uint16_t* delta_frame,
                   const uint16_t* img,
                   size_t xsize, size_t ysize,
                   std::vector<uint8_t>* out) {
  int use_delta = 0;
  int use_vertical = 0;
  int use_horizontal = 0;
  int use_pred = 0;
  size_t numpixels = xsize * ysize;
  std::vector<uint16_t> img_copy(img, img + numpixels);

#define ENABLE_PREDICTORS 1
#define USE_CLAMPED_GRADIENT 0  // If not, uses hor or ver instead

#if ENABLE_PREDICTORS
  if (delta_frame) {
    // heuristic to choose to use delta
    size_t skip = 15;  // let the heuristic run faster
    std::vector<size_t> counta0(256);
    std::vector<size_t> counta1(256);
    std::vector<size_t> countd0(256);
    std::vector<size_t> countd1(256);

    for (size_t i = 0; i < numpixels; i += skip) {
      uint16_t a = img_copy[i];
      uint16_t d = a - delta_frame[i];
      counta0[a & 255]++;
      counta1[a >> 8]++;
      countd0[d & 255]++;
      countd1[d >> 8]++;
=======
void Frame::OptionallyApplyDeltaPrediction(Frame &delta_frame) {
  if (state_ & FrameState::DELTA_PREDICTED) 
    return;
  
  // heuristic to choose to use delta
  size_t skip = 15;  // let the heuristic run faster
  std::vector<size_t> counta(256);
  std::vector<size_t> countd(256);

  for (size_t i = 0; i < size_; i += skip) {
    uint8_t a = high_[i];
    uint8_t d = a - high_[i];
    counta[a]++;
    countd[d]++;
  }

  if (EstimateEntropy(countd) < EstimateEntropy(counta)) {
    std::transform(high_.begin(), high_.end(), delta_frame.high_.begin(),
                   high_.begin(), std::minus<uint8_t>());
    std::transform(low_.begin(), low_.end(), delta_frame.low_.begin(),
                   low_.begin(), std::minus<uint8_t>());
    
    flags_ |= FrameFlags::USE_DELTA;
  }

  state_ &= ~FrameState::RAW;
  state_ |= FrameState::DELTA_PREDICTED;
}

void Frame::OptionallyApplyClampedGradientPrediction() {
  if (state_ & FrameState::CG_PREDICTED)
    return;

  std::vector<size_t> counta(256);
  std::vector<size_t> countb(256);

  size_t skip = 31;  // let the heuristic run faster
  for (size_t i = xsize_ + 1; i < size_; i += skip) {
    uint8_t a = high_[i];
    uint8_t n = high_[i - xsize_];
    uint8_t w = high_[i - 1];
    uint8_t nw = high_[i - xsize_ - 1];
    uint8_t b = a - ClampedGradient(n, w, nw);
    counta[a]++;
    countb[b]++;
  }

  if (EstimateEntropy(countb) < EstimateEntropy(counta)) {
    std::vector<uint8_t> h(size_);
    for (size_t i = size_ - 1; i > xsize_; --i) {
        uint8_t n = high_[i - xsize_];
        uint8_t w = high_[i - 1];
        uint8_t nw = high_[i - xsize_ - 1];
        h[i] = high_[i] - ClampedGradient(n, w, nw);
>>>>>>> bbe1ba9b
    }
    std::copy_n(high_.begin(),xsize_+1,h.begin());
    high_.swap(h);

<<<<<<< HEAD
    use_delta = ed < ea;
    if (use_delta) {
      for (size_t i = 0; i < numpixels; i++) {
        img_copy[i] = img_copy[i] - delta_frame[i] + 32768u;
=======
    if (state_ & FrameState::PREVIEW_GENERATED) {
      size_t preview_xsize = xsize_ / 4;
      std::vector<uint8_t> p(size_ / 16);
      for (size_t i = size_ / 16 - 1; i > preview_xsize; --i) {
          uint8_t n = preview_[i - preview_xsize];
          uint8_t w = preview_[i - 1];
          uint8_t nw = preview_[i - preview_xsize - 1];
          p[i] = preview_[i] - ClampedGradient(n, w, nw);
>>>>>>> bbe1ba9b
      }
      std::copy_n(preview_.begin(),preview_xsize+1,p.begin());
      preview_.swap(p);
    }

    flags_ |= FrameFlags::USE_CG;
  }

<<<<<<< HEAD

#if USE_CLAMPED_GRADIENT
  {
    std::vector<size_t> counta0(256);
    std::vector<size_t> counta1(256);
    std::vector<size_t> countb0(256);
    std::vector<size_t> countb1(256);

    size_t skip = 31;  // let the heuristic run faster
    for (size_t i = xsize + 1; i < numpixels; i += skip) {
      uint16_t a = img_copy[i];
      uint16_t n = img_copy[i - xsize];
      uint16_t w = img_copy[i - 1];
      uint16_t nw = img_copy[i - xsize - 1];
      uint16_t b = a - ClampedGradient(n, w, nw);
      counta0[a & 255]++;
      counta1[(a >> 8) & 255]++;
      countb0[b & 255]++;
      countb1[(b >> 8) & 255]++;
=======
  state_ &= ~FrameState::RAW;
  state_ |= FrameState::CG_PREDICTED;
}

void Frame::OptionallyUnapplyDeltaPrediction(Frame &delta_frame) {
  if (!(state_ & FrameState::DELTA_PREDICTED) || !(flags_ & FrameFlags::USE_DELTA)
          || (delta_frame.state() == FrameState::EMPTY)) 
    return;

  std::transform(high_.begin(), high_.end(), delta_frame.high_.begin(),
                  high_.begin(), std::plus<uint8_t>());
  std::transform(low_.begin(), low_.end(), delta_frame.low_.begin(),
                  low_.begin(), std::plus<uint8_t>());

  flags_ &= ~FrameFlags::USE_DELTA;
  state_ &=  ~FrameState::DELTA_PREDICTED;
  if (state_ < FrameState::DELTA_PREDICTED) {
    state_ |= FrameState::RAW;
  }
}

void Frame::OptionallyUnapplyClampedGradientPrediction() {
  if (!(state_ & FrameState::CG_PREDICTED) || !(flags_ & FrameFlags::USE_CG)) 
    return;

  if (high_.size() == size_) {
    for (size_t i = xsize_ + 1; i < size_; ++i) {
        uint8_t n = high_[i - xsize_];
        uint8_t w = high_[i - 1];
        uint8_t nw = high_[i - xsize_ - 1];
        high_[i] += ClampedGradient(n, w, nw);
>>>>>>> bbe1ba9b
    }
  }

  size_t preview_size = size_ / 16;
  if ((state_ & FrameState::PREVIEW_GENERATED) && (preview_.size() == preview_size)) {
    size_t preview_xsize = xsize_ / 4;
    for (size_t i = preview_xsize + 1; i < preview_size; ++i) {
        uint8_t n = preview_[i - preview_xsize];
        uint8_t w = preview_[i - 1];
        uint8_t nw = preview_[i - preview_xsize - 1];
        preview_[i] += ClampedGradient(n, w, nw);
    }
  }

  flags_ &= ~FrameFlags::USE_CG;
  state_ &= ~FrameState::CG_PREDICTED;
  if (state_ < FrameState::DELTA_PREDICTED) {
    state_ |= FrameState::RAW;
  }
}

<<<<<<< HEAD

    if (use_pred) {
      std::vector<uint16_t> temp(numpixels);
      for (size_t i = xsize + 1; i < img_copy.size(); i++) {
        uint16_t n = img_copy[i - xsize];
        uint16_t w = img_copy[i - 1];
        uint16_t nw = img_copy[i - xsize - 1];
        temp[i] = img_copy[i] - ClampedGradient(n, w, nw);
      }
      img_copy.swap(temp);
=======
void Frame::ApplyBrotliCompression() {
  if (state_ & FrameState::COMPRESSED)
    return;

  std::vector<uint8_t> compressed;
  size_t max_encoded_size = MaxCompressedPlaneSize();
  size_t compressed_size;
  compressed.resize(max_encoded_size);
  compressed_size = max_encoded_size;

  BrotliEncoderCompress (FPV_BROTLI_QUALITY, BROTLI_DEFAULT_WINDOW, BROTLI_DEFAULT_MODE,
                  size_, high_.data(), &compressed_size, compressed.data());
  compressed.resize(compressed_size);
  high_.swap(compressed);

  if (flags_ & FrameFlags::NO_LOW_BYTES) {
    low_.clear();
  } else {
    compressed_size = size_;
    // it is possible, but very unlikely that the compressed output will not fit into the 
    // pre-allocated former high_ buffer of size size_ - if that should happen sometimes,
    // we pay the penalty of redoing the brotly compression with a resized buffer - but 
    // in the likely case we avoid the resize - examplary benchmarks show +2% throughput
    if (!BrotliEncoderCompress (FPV_BROTLI_QUALITY, BROTLI_DEFAULT_WINDOW, BROTLI_DEFAULT_MODE,
                    size_, low_.data(), &compressed_size, compressed.data())) {
      compressed.resize(max_encoded_size);
      compressed_size = max_encoded_size;

      BrotliEncoderCompress (FPV_BROTLI_QUALITY, BROTLI_DEFAULT_WINDOW, BROTLI_DEFAULT_MODE,
                      size_, low_.data(), &compressed_size, compressed.data());
>>>>>>> bbe1ba9b
    }
    compressed.resize(compressed_size);
    low_.swap(compressed);
  }
<<<<<<< HEAD
#else  // USE_CLAMPED_GRADIENT
  {
    std::vector<size_t> counta0(256);
    std::vector<size_t> counth0(256);
    std::vector<size_t> countv0(256);
    std::vector<size_t> counta1(256);
    std::vector<size_t> counth1(256);
    std::vector<size_t> countv1(256);

    size_t skip = 15;  // let the heuristic run faster
    for (size_t i = xsize; i < img_copy.size(); i += skip) {
      uint16_t a = img_copy[i];
      uint16_t h = img_copy[i - 1];
      uint16_t v = img_copy[i - xsize];
      h = (a - h);
      v = (a - v);
      counta0[(a)&255]++;
      counth0[(h)&255]++;
      countv0[(v)&255]++;
      counta1[(a >> 8) & 255]++;
      counth1[(h >> 8) & 255]++;
      countv1[(v >> 8) & 255]++;
=======

  if (state_ & FrameState::PREVIEW_GENERATED) {
    compressed_size = size_;

    BrotliEncoderCompress (FPV_BROTLI_QUALITY, BROTLI_DEFAULT_WINDOW, BROTLI_DEFAULT_MODE,
                    preview_.size(), preview_.data(), &compressed_size, compressed.data());
    compressed.resize(compressed_size);
    preview_.swap(compressed);
  }
  state_ &= ~FrameState::RAW;
  state_ |= FrameState::COMPRESSED;
}

void Frame::ApplyBrotliCompression(size_t* encoded_high_size, uint8_t* encoded_high_buffer,
    size_t* encoded_low_size, uint8_t* encoded_low_buffer,
    size_t* encoded_preview_size, uint8_t* encoded_preview_buffer, bool parallel) {

  // in the standard case, lo will contain the biggest amount of entropie and compression will
  // therefore take longer than hi and preview together - so we paralize only lo compression and 
  // run hi and preview sequentially
  std::future<void> loCompressTask;
  if (!encoded_low_buffer || (flags_ & FrameFlags::NO_LOW_BYTES)) {
    *encoded_low_size = 0;
  } else if (parallel) {
    loCompressTask = std::async(std::launch::async,[this, encoded_low_size, encoded_low_buffer] {
        BrotliEncoderCompress (FPV_BROTLI_QUALITY, BROTLI_DEFAULT_WINDOW, BROTLI_DEFAULT_MODE,
                    size_, low_.data(), encoded_low_size, encoded_low_buffer);
      });
  } else {
    BrotliEncoderCompress (FPV_BROTLI_QUALITY, BROTLI_DEFAULT_WINDOW, BROTLI_DEFAULT_MODE,
                    size_, low_.data(), encoded_low_size, encoded_low_buffer);
  }

  if (encoded_high_buffer) {
    BrotliEncoderCompress (FPV_BROTLI_QUALITY, BROTLI_DEFAULT_WINDOW, BROTLI_DEFAULT_MODE,
                    size_, high_.data(), encoded_high_size, encoded_high_buffer);
  } else {
    *encoded_high_size = 0;
  }

  if (encoded_preview_buffer && (state_ & FrameState::PREVIEW_GENERATED)) {
    BrotliEncoderCompress (FPV_BROTLI_QUALITY, BROTLI_DEFAULT_WINDOW, BROTLI_DEFAULT_MODE,
                    preview_.size(), preview_.data(), encoded_preview_size,
                    encoded_preview_buffer);
  } else {
    *encoded_preview_size = 0;
  }

  if (loCompressTask.valid()) {
    loCompressTask.wait();
  }
}

size_t Frame::MaxCompressedPlaneSize() { 
  return BrotliEncoderMaxCompressedSize(size_); 
}

size_t Frame::MaxCompressedPreviewSize() {
   return BrotliEncoderMaxCompressedSize(size_ / 16); 
}

void Frame::Compress(Frame &delta_frame) {
  if (state_ & FrameState::COMPRESSED)
    return;

  Predict(delta_frame);

  ApplyBrotliCompression();
}

void Frame::Uncompress(Frame &delta_frame) {
  if (state_ & FrameState::COMPRESSED) {
    if (!high_.empty()) {
      std::vector<uint8_t> uncompressed;
      size_t pos = 0;
      BrotliDecompress(high_.data(), high_.size(), &pos, &uncompressed);
      high_.swap(uncompressed);
    }

    if (!(low_.empty() || (flags_ & FrameFlags::NO_LOW_BYTES))) {
      std::vector<uint8_t> uncompressed;
      size_t pos = 0;
      BrotliDecompress(low_.data(), low_.size(), &pos, &uncompressed);
      low_.swap(uncompressed);
    }

    if ((state_ & FrameState::PREVIEW_GENERATED) && !preview_.empty()) {
      std::vector<uint8_t> uncompressed;
      size_t pos = 0;
      BrotliDecompress(preview_.data(), preview_.size(), &pos, &uncompressed);
      preview_.swap(uncompressed);
>>>>>>> bbe1ba9b
    }

    state_ &= ~FrameState::COMPRESSED;
  }
  
  OptionallyUnapplyClampedGradientPrediction();
  OptionallyUnapplyDeltaPrediction(delta_frame);
}

void Frame::Predict(Frame &delta_frame) {
  GeneratePreview();
  
  if (delta_frame.state() > FrameState::EMPTY) {
    OptionallyApplyDeltaPrediction(delta_frame);
  }

  OptionallyApplyClampedGradientPrediction();
}

void Frame::CompressPredicted(size_t* encoded_high_size, uint8_t* encoded_high_buffer,
    size_t* encoded_low_size, uint8_t* encoded_low_buffer,
    size_t* encoded_preview_size, uint8_t* encoded_preview_buffer, bool parallel) {
  if (state_ & FrameState::COMPRESSED) {
    
    if (encoded_high_buffer && *encoded_high_size >= high_.size()) {
      memcpy(encoded_high_buffer, high_.data(), high_.size());
      *encoded_high_size = high_.size();
    } else {
      *encoded_high_size = 0;
    }

    if (encoded_low_buffer && *encoded_low_size >= low_.size()) {
      memcpy(encoded_low_buffer, low_.data(), low_.size());
      *encoded_low_size = low_.size();
    } else {
      *encoded_low_size = 0;
    }

<<<<<<< HEAD
    if (use_vertical) {
      std::vector<uint16_t> temp = img_copy;
      for (size_t i = xsize; i < img_copy.size(); i++) {
        temp[i] = img_copy[i] - img_copy[i - xsize];
      }
      temp.swap(img_copy);
    }
    if (use_horizontal) {
      std::vector<uint16_t> temp = img_copy;
      use_horizontal = 1;
      for (size_t i = 1; i < img_copy.size(); i++) {
        temp[i] = img_copy[i] - img_copy[i - 1];
      }
      temp.swap(img_copy);
=======
    if (encoded_preview_buffer && *encoded_preview_size >= preview_.size()) {
      memcpy(encoded_preview_buffer, preview_.data(), preview_.size());
      *encoded_preview_size = preview_.size();
    } else {
      *encoded_preview_size = 0;
    }

  } else {
    ApplyBrotliCompression(encoded_high_size, encoded_high_buffer, 
                  encoded_low_size, encoded_low_buffer,
                  encoded_preview_size, encoded_preview_buffer, parallel);
  }
}

void Frame::OutputCore(std::vector<uint8_t> *out) {
  if (!(state_ & FrameState::COMPRESSED))
    return;

  out->reserve(out->size() + 1 + high_.size() + low_.size());
  out->push_back(flags_);
  out->insert(out->end(), low_.begin(), low_.end());
  out->insert(out->end(), high_.begin(), high_.end());
}

void Frame::OutputFull(std::vector<uint8_t> *out) {
  if (!(state_ & FrameState::COMPRESSED))
    return;
  
  size_t total_size = (9 + 1 + preview_.size()) + // preview & flags
    (1 + high_.size() + low_.size()); // also reserve for OutputCoreFrame
  out->reserve(out->size() + total_size);

  PushBackUint32LE(total_size, out);
  // Flag indicating this is not a delta frame or frame list.
  out->push_back(0);
  PushBackUint32LE(preview_.size() + 1, out);
  out->push_back((flags_ & FrameFlags::USE_CG) | FrameFlags::NO_LOW_BYTES);
  out->insert(out->end(), preview_.begin(), preview_.end());

  OutputCore(out);
}

////////////////////////////////////////////////////////////////////////////////

void UnextractFrame(const uint16_t* img, size_t xsize, size_t ysize, int shift,
                    bool big_endian, uint8_t* out) {
  size_t numpixels = xsize * ysize;
  for (size_t i = 0; i < numpixels; i++) {
    uint16_t u = img[i];
    u >>= shift;
    uint8_t a = u & 255;
    uint8_t b = u >> 8;
    if (big_endian) std::swap(a, b);
    out[i * 2 + 0] = a;
    out[i * 2 + 1] = b;
  }
}

////////////////////////////////////////////////////////////////////////////////

void StreamingDecoder::Decode(const uint8_t* bytes, size_t size,
    std::function<void(bool ok, uint16_t* frame, size_t xsize, size_t ysize,
        void* payload)> callback,
    void* payload) {
  // Don't copy the memory if not needed, but if the buffer already has data
  // we need to copy to get contiguous memory of all chunks.
  if (!buffer.empty()) {
    buffer.insert(buffer.end(), bytes, bytes + size);
  }

  #define FAIL_CALLBACK(message) {\
    callback(FAILURE(message), nullptr, 0, 0, payload);\
    return;\
  }

  const uint8_t* in = buffer.empty() ? bytes : buffer.data();
  size_t insize = buffer.empty() ? size : buffer.size();

  bool has_header = !delta_frame.empty();
  size_t pos = 0;
  if (delta_frame.empty() && insize > 13) {
    xsize = ReadUint32LE(in + 0);
    ysize = ReadUint32LE(in + 4);
    pos += 8;

    if (xsize == 0 || ysize == 0) FAIL_CALLBACK("invalid image dimensions");
    if (xsize > 65536 || ysize > 65536 || xsize * ysize > MAX_IMAGE_SIZE) {
      // In theory larger sizes are possible, but this prevents OOM
      FAIL_CALLBACK("image too large");
    }

    size_t deltasize = ReadUint32LE(in + pos);
    if (deltasize < 5) FAIL_CALLBACK("too small for delta frame");
    uint8_t flag = in[pos + 4];
    if (flag != 1) FAIL_CALLBACK("not a delta frame");
    if (deltasize + pos <= insize) {
      delta_frame.resize(xsize * ysize);
      if (!DecompressImage({}, in + pos + 5, deltasize - 5, xsize, ysize,
          delta_frame.data())) {
        FAIL_CALLBACK("decompressing delta frame failed");
      }
      pos += deltasize;
      has_header = true;
    } else {
      pos = 0;
    }
  }

  for (;;) {
    if (!has_header) break;
    if (pos + 9 > insize) break;

    size_t frame_size = ReadUint32LE(in + pos);
    uint8_t flag = in[pos + 4];
    if (flag == 2) break;  // Frame index reached, end of frames.
    if (flag != 0) FAIL_CALLBACK("not a standard frame");
    if (pos + frame_size > insize) break;
    size_t preview_size = ReadUint32LE(in + pos + 5);
    if (preview_size > frame_size) FAIL_CALLBACK("preview size too large");

    size_t main_size = frame_size - preview_size - 9;
    std::vector<uint16_t> frame(xsize * ysize);
    bool ok = DecompressImage(delta_frame.data(), in + pos + 9 + preview_size, main_size,
        xsize, ysize, frame.data());
    pos += frame_size;

    if (!ok) FAIL_CALLBACK("decompressing frame failed");

    callback(ok, frame.data(), xsize, ysize, payload);
    id++;
  }

  if (buffer.empty()) {
    // Add any unprocessed bytes
    if (pos < size) {
      buffer.assign(bytes + pos, bytes + size);
    }
  } else {
    if (pos > 0) {
      if (pos == buffer.size()) {
        buffer.clear();
      } else {
        // Move the unprocessed data to the front
        memmove(buffer.data(), buffer.data() + pos, buffer.size() - pos);
        buffer.resize(buffer.size() - pos);
      }
>>>>>>> bbe1ba9b
    }
  }

  #undef FAIL_CALLBACK
}


<<<<<<< HEAD
  low.resize(img_copy.size());
  high.resize(img_copy.size());
  for (size_t i = 0; i < img_copy.size(); i++) {
    low[i] = img_copy[i] & 255;
    high[i] = (img_copy[i] >> 8u) & 255;
  }

  // NOTE: for this use case, brotli quality 1 gives smaller result than
  // brotli quality 2, yet is faster. Only the entropy coding matters, not the
  // LZ77.
  int quality = 1;
  BrotliCompress(low.data(), low.size(), &lowc, quality);
  BrotliCompress(high.data(), high.size(), &highc, quality);

  size_t result_size = 4 + 1 + highc.size() + lowc.size();
  out->resize(out->size() + result_size);
  uint8_t* out_data = out->data() + out->size() - result_size;
  WriteUint32LE(result_size, out_data);
  uint8_t flags = (use_delta << 2) + (use_vertical << 3) +
                  (use_horizontal << 4) + (use_pred << 5);
  out_data[4] = flags;
  memcpy(out_data + 5, lowc.data(), lowc.size());
  memcpy(out_data + 5 + lowc.size(), highc.data(), highc.size());
}

bool DecompressFrame(const uint16_t* delta_frame,
                     const uint8_t* in, size_t size,
                     size_t xsize, size_t ysize,
                     size_t* pos, uint16_t* img) {
  if (*pos + 5 > size) return FAILURE();
  size_t expected_size = ReadUint32LE(in + *pos);
  if (*pos + expected_size > size) return FAILURE();

  uint8_t flags = in[*pos + 4];
  bool is_delta = flags & 1;
  bool use_delta = flags & 4;
  bool use_vertical = flags & 8;
  bool use_horizontal = flags & 16;
  bool use_pred = flags & 32;
  *pos += 5;
  // Error: invalid dimensions
  if (!xsize || !ysize) return FAILURE();
  size_t numpixels = xsize * ysize;
  // Error: want to use inter-frame delta but delta_frame frame not supplied.
  if (use_delta && !delta_frame) return FAILURE();
  // Error: want to decompress delta frame, but requested to use delta prediction
  // and/or supplied a delta frame
  if (is_delta && (use_delta || !!delta_frame)) return FAILURE();
  std::vector<uint8_t> low;
  if (!BrotliDecompress(in, size, pos, &low)) return FAILURE();

  std::vector<uint8_t> high;
  if (!BrotliDecompress(in, size, pos, &high)) return FAILURE();

  // Error: sizes don't match image size
  if (low.size() != numpixels) return FAILURE();
  if (high.size() != numpixels) return FAILURE();

  for (size_t i = 0; i < numpixels; i++) {
    img[i] = (high[i] << 8) | low[i];
=======
////////////////////////////////////////////////////////////////////////////////

bool RandomAccessDecoder::Init(const uint8_t* data, size_t size) {
  // Header and delta frame size
  if (size < 12) return FAILURE("data too small to contain header");

  data_ = data;
  size_ = size;

  xsize_ = ReadUint32LE(data + 0);
  ysize_ = ReadUint32LE(data + 4);
  if (xsize_ == 0 || ysize_ == 0) return FAILURE("invalid image dimensions");
  if (xsize_ > 65536 || ysize_ > 65536 || xsize_ * ysize_ > MAX_IMAGE_SIZE) {
    // In theory larger sizes are possible, but this prevents OOM
    return FAILURE("image too large");
  }

  // Parse the delta frame
  size_t pos = 8;
  size_t delta_frame_size = ReadUint32LE(data + pos);
  if (OutOfBounds(pos, delta_frame_size, size)) return FAILURE("out of bounds");
  if (delta_frame_size < 5) return FAILURE("delta frame too small");
  uint8_t flag = data[12];
  if (flag != 1) return FAILURE("must begin with delta frame");
  delta_frame.resize(xsize_ * ysize_);
  if (!fpvc::DecompressImage({}, data + pos + 5, delta_frame_size - 5,
      xsize_, ysize_, delta_frame.data())) {
    return FAILURE("failed to decode delta frame");
  }
  pos += delta_frame_size;
  if (delta_frame.size() != xsize_ * ysize_) {
    return FAILURE("delta frame dimensions don't match");
  }

  // Parse the frame index
  size_t num_frames = ReadUint64LE(data + size - 8);
  // Prevent num_frames overflow, the entire file needs at least 16 bytes per
  // frame for its frame index listing and the frame's own header.
  if (num_frames > size / 16) return FAILURE("too many frames");
  size_t footer_size = 5 + 8 * num_frames + 8;
  if (footer_size > size) return FAILURE("footer too large");
  frame_offsets.resize(num_frames);
  pos = size - footer_size;
  size_t verify_footer_size = ReadUint32LE(data + pos);
  if (verify_footer_size != footer_size) {
    return FAILURE("footer size mismatch");
  }
  // Flag must be 2 to indicate frame index.
  if (data[pos + 4] != 2) return FAILURE("must end with frame index");
  pos += 5;
  for (size_t i = 0; i < num_frames; i++) {
    frame_offsets[i] = ReadUint64LE(data + pos);
    pos += 8;
  }

  return true;
}

bool RandomAccessDecoder::DecodeFrame(size_t index, uint16_t* frame) const {
  if (index >= frame_offsets.size()) return FAILURE("invalid frame index");
  size_t offset = frame_offsets[index];
  if (OutOfBounds(offset, 9, size_)) return FAILURE("out of bounds");
  const uint8_t* data = data_ + offset;

  size_t frame_size = ReadUint32LE(data);
  if (frame_size < 9) return FAILURE("frame too small");
  if (OutOfBounds(offset, frame_size, size_)) return FAILURE("out of bounds");
  uint8_t flag = data[4];
  if (flag != 0) return FAILURE("not a standard frame");
  size_t preview_size = ReadUint32LE(data + 5);
  if (preview_size > frame_size - 9) return FAILURE("preview too large");
  size_t main_size = frame_size - preview_size - 9;
  if (!fpvc::DecompressImage(delta_frame.data(),
      data + 9 + preview_size, main_size, xsize_, ysize_, frame)) {
    return FAILURE();
  }
  return true;
}

bool RandomAccessDecoder::DecodePreview(size_t index, uint8_t* preview) const {
  if (index >= frame_offsets.size()) return FAILURE("invalid preview index");

  size_t offset = frame_offsets[index];
  if (OutOfBounds(offset, 9, size_)) return FAILURE();
  const uint8_t* data = data_ + offset;

  size_t frame_size = ReadUint32LE(data);
  if (frame_size < 9) return FAILURE("frame too small");
  if (OutOfBounds(offset, frame_size, size_)) return FAILURE("out of bounds");
  uint8_t flag = data[4];
  if (flag != 0) return FAILURE("not a standard frame");
  size_t preview_size = ReadUint32LE(data + 5);
  if (OutOfBounds(9, preview_size, frame_size)) {
    return FAILURE("preview too large");
  }

  size_t xsize = preview_xsize();
  size_t ysize = preview_ysize();
  std::vector<uint16_t> preview16(xsize * ysize);
  if (!fpvc::DecompressImage(delta_frame.data(),
      data + 9, preview_size, xsize, ysize, preview16.data())) {
    return FAILURE("failed to decompress preview");
  }

  for (size_t y = 0; y < ysize; y++) {
    for (size_t x = 0; x < xsize; x++) {
      preview[y * xsize + x] = preview16[y * xsize + x] >> 8;
    }
  }

  return true;
}



////////////////////////////////////////////////////////////////////////////////

Encoder::Encoder(size_t num_threads, int shift_to_left_align, bool big_endian) {
  shift_to_left_align_ = shift_to_left_align;
  big_endian_ = big_endian;

  threads.resize(num_threads);
  for (size_t i = 0; i < threads.size(); i++) {
    threads[i] = new std::thread(&Encoder::RunThread, this);
  }
}

void Encoder::Init(const uint16_t* delta_frame, size_t xsize, size_t ysize,
    Callback callback, void* payload) {
  xsize_ = xsize;
  ysize_ = ysize;
  std::vector<uint8_t> compressed;
  compressed.reserve(13);
  PushBackUint32LE(xsize, &compressed);
  PushBackUint32LE(ysize, &compressed);
  PushBackUint32LE(0, &compressed); // copmressed delta frame size - updated below
  compressed.push_back(1); // Flag indicating delta frame.

  delta_frame_ = Frame(xsize, ysize, delta_frame, shift_to_left_align_, big_endian_);
  
  Frame df = delta_frame_;
  df.Compress();
  df.OutputCore(&compressed);

  WriteUint32LE(compressed.size() - 8, compressed.data() + 8);
  bytes_written = compressed.size();
  callback(compressed.data(), compressed.size(), payload);
}

void Encoder::Finish(Callback callback, void* payload) {
  {
    std::unique_lock<std::mutex> l(m);
    if (finish) return;  // Already done.
    // Wait until everything is output.
    cv_main.wait(l, [this]{return q_out.empty();});
    finish = true;
>>>>>>> bbe1ba9b
  }
  cv_in.notify_all();

<<<<<<< HEAD
  if (use_pred) {
    for (size_t i = xsize + 1; i < numpixels; i++) {
      uint16_t n = img[i - xsize];
      uint16_t w = img[i - 1];
      uint16_t nw = img[i - xsize - 1];
      img[i] = img[i] + ClampedGradient(n, w, nw);
    }
  }

  if (use_horizontal) {
    for (size_t i = 1; i < numpixels; i++) {
      img[i] = img[i] + img[i - 1];
    }
  }

  if (use_vertical) {
    for (size_t i = xsize; i < numpixels; i++) {
      img[i] = img[i] + img[i - xsize];
    }
=======
  for (size_t i = 0; i < threads.size(); i++) {
    threads[i]->join();
    delete threads[i];
  }

  std::vector<uint8_t> compressed;
  WriteFrameIndex(&compressed);
  callback(compressed.data(), compressed.size(), payload);
}

void Encoder::CompressFrame(const uint16_t* img,
    Callback callback, void* payload) {
  Task task;
  task.frame = img;
  task.id = id++;
  task.callback = callback;
  task.payload = payload;

  if (threads.empty()) {
    // Don't use multithreading
    std::vector<uint8_t> compressed = RunTask(task);
    FinishTask(task, &compressed);
    return;
  }

  {
    std::unique_lock<std::mutex> l(m);
    q_in.push(task);
    q_out.push(task);
>>>>>>> bbe1ba9b
  }
  cv_in.notify_all();

<<<<<<< HEAD
  if (use_delta) {
    for (size_t i = 0; i < numpixels; i++) {
      img[i] = img[i] + delta_frame[i] - 32768u;
    }
  }

  return true;
}

}  // namespace

////////////////////////////////////////////////////////////////////////////////

void ExtractFrame(const uint8_t* frame, size_t xsize, size_t ysize, int shift,
                  bool big_endian, uint16_t* out) {
  size_t numpixels = xsize * ysize;
  for (size_t i = 0; i < numpixels; i++) {
    uint8_t high = frame[i * 2 + (big_endian ? 0 : 1)];
    uint8_t low = frame[i * 2 + (big_endian ? 1 : 0)];
    out[i] = (high << 8u) | low;
    out[i] <<= shift;
  }
}

void UnextractFrame(const uint16_t* img, size_t xsize, size_t ysize, int shift,
                    bool big_endian, uint8_t* out) {
  size_t numpixels = xsize * ysize;
  for (size_t i = 0; i < numpixels; i++) {
    uint16_t u = img[i];
    u >>= shift;
    uint8_t a = u & 255;
    uint8_t b = u >> 8;
    if (big_endian) std::swap(a, b);
    out[i * 2 + 0] = a;
    out[i * 2 + 1] = b;
  }
}

////////////////////////////////////////////////////////////////////////////////

void StreamingDecoder::Decode(const uint8_t* bytes, size_t size,
    std::function<void(bool ok, uint16_t* frame, size_t xsize, size_t ysize,
        void* payload)> callback,
    void* payload) {
  // Don't copy the memory if not needed, but if the buffer already has data
  // we need to copy to get contiguous memory of all chunks.
  if (!buffer.empty()) {
    buffer.insert(buffer.end(), bytes, bytes + size);
  }

  const uint8_t* in = buffer.empty() ? bytes : buffer.data();
  size_t insize = buffer.empty() ? size : buffer.size();

  bool has_header = !delta_frame.empty();
  size_t pos = 0;
  if (delta_frame.empty() && insize > 12) {
    xsize = ReadUint32LE(in + 0);
    ysize = ReadUint32LE(in + 4);
    pos += 8;

    // file format requires the delta frame immediately after the header
    // something else is invalid here
    if (in[pos+4] & 1 == 0) {
      callback(FAILURE(), nullptr, 0, 0, payload);
    }

    size_t deltasize = ReadUint32LE(in + pos);
    if (deltasize + pos <= insize) {
      delta_frame.resize(xsize * ysize);
      if (!DecompressFrame({}, in, insize, xsize, ysize, &pos,
          delta_frame.data())) {
        callback(FAILURE(), nullptr, 0, 0, payload);
      }
      has_header = true;
    } else {
      pos = 0;
=======
  {
    std::unique_lock<std::mutex> l(m);
    // Wait if the queue is too full so that only the maximum promised amount
    // of simultaneous tasks needing different input memory buffers is active
    // or queued.
    cv_main.wait(l, [this]{return q_out.size() < MaxQueued();});
  }
}

std::vector<uint8_t> Encoder::RunTask(const Task& task) {
  std::vector<uint8_t> compressed;

  Frame frame = Frame(xsize_, ysize_, task.frame, shift_to_left_align_, big_endian_);
  
  frame.Compress(delta_frame_);
  
  frame.OutputFull(&compressed);
  
  return compressed;
}

size_t Encoder::MaxQueued() const {
  // The result must be at least as large as the amount of threads to be able
  // to use them all, must be at least 1 if there are no threads, and can be
  // made larger to potentially allow the main thread to queue in more input
  // data if the worker threads are all busy.
  return threads.empty() ? 1 : (threads.size() + (threads.size() + 1) / 2);
}

void Encoder::FinishTask(const Task& task, std::vector<uint8_t>* compressed) {
  frame_offsets.push_back(bytes_written);
  bytes_written += compressed->size();
  task.callback(compressed->data(), compressed->size(), task.payload);
}

void Encoder::WriteFrameIndex(std::vector<uint8_t>* compressed) const {
  size_t pos = compressed->size();
  size_t frameindex_size = 5 + 8 * frame_offsets.size() + 8;
  compressed->resize(compressed->size() + frameindex_size);
  WriteUint32LE(frameindex_size, &(*compressed)[pos]);
  (*compressed)[pos + 4] = 2;  // flag indicating it's the frame index
  pos += 5;
  for (size_t i = 0; i < frame_offsets.size(); i++) {
    WriteUint64LE(frame_offsets[i], &(*compressed)[pos]);
    pos += 8;
  }
  WriteUint64LE(frame_offsets.size(), &(*compressed)[pos]);
}

void Encoder::RunThread() {
  for (;;) {
    Task task;

    // Wait for starting a new compression
    {
      std::unique_lock<std::mutex> l(m);
      cv_in.wait(l, [this]{
        return !q_in.empty() || finish;
      });
      if (finish) return;
      task = q_in.front();
      q_in.pop();
>>>>>>> bbe1ba9b
    }

    std::vector<uint8_t> compressed = RunTask(task);

    // Wait to output in the correct order.
    {
      std::unique_lock<std::mutex> l(m);
      cv_out.wait(l, [&task, this]{
        return q_out.front().id == task.id;
      });
      FinishTask(task, &compressed);
      q_out.pop();
    }
    // Finished outputting
    cv_out.notify_all();
    // Changed q_out size
    cv_main.notify_one();
  }
}

<<<<<<< HEAD
  for (;;) {
    if (!has_header) break;
    if (pos + 5 > insize) break;

    size_t framesize = ReadUint32LE(in + pos);
    if (pos + framesize > insize) break;
    // delta frame in unexpected position.
    if (in[pos + 4] & 1) {
      callback(FAILURE(), nullptr, 0, 0, payload);
      return;
    }
    if (in[pos + 4] & 2) break;  // Frame index reached, end of frames.


    std::vector<uint16_t> frame(xsize * ysize);
    bool ok = DecompressFrame(delta_frame.data(), in, insize,
        xsize, ysize, &pos, frame.data());

    if (!ok) {
      callback(FAILURE(), nullptr, 0, 0, payload);
      return;
    }

    callback(ok, frame.data(), xsize, ysize, payload);
    id++;
  }

  if (buffer.empty()) {
    // Add any unprocessed bytes
    if (pos < size) {
      buffer.assign(bytes + pos, bytes + size);
    }
  } else {
    if (pos > 0) {
      if (pos == buffer.size()) {
        buffer.clear();
      } else {
        // Move the unprocessed data to the front
        memmove(buffer.data(), buffer.data() + pos, buffer.size() - pos);
        buffer.resize(buffer.size() - pos);
      }
    }
  }
}


////////////////////////////////////////////////////////////////////////////////

bool RandomAccessDecoder::Init(const uint8_t* data, size_t size) {
  if (size < 25) return FAILURE();  // Cannot contain header and footer.

  data_ = data;
  size_ = size;

  xsize_ = ReadUint32LE(data + 0);
  ysize_ = ReadUint32LE(data + 4);
  if (xsize_ == 0 || ysize_ == 0) return FAILURE();

  // Parse the delta frame
  size_t delta_frame_size = ReadUint32LE(data + 8);
  size_t pos = 8;
  delta_frame.resize(xsize_ * ysize_);
  // file format requires the delta frame immediately after the header
  // something else is invalid here
  if (data[pos+4] & 1 == 0) {
    return FAILURE();
  }

  if (!fpvc::DecompressFrame({}, data, size, xsize_, ysize_, &pos,
      delta_frame.data())) {
    return FAILURE();
  }
  if (delta_frame.size() != xsize_ * ysize_) return FAILURE();

  // Parse the frame index
  size_t num_frames = ReadUint64LE(data + size - 8);
  size_t footer_size = 5 + 8 * num_frames + 8;
  if (8 + delta_frame_size + footer_size > size) return FAILURE();
  frame_offsets.resize(num_frames);
  pos = size - footer_size;
  size_t verify_footer_size = ReadUint32LE(data + pos);
  if (verify_footer_size != footer_size) return FAILURE();
  if (data[pos + 4] != 2) return FAILURE();
  pos += 5;
  for (size_t i = 0; i < num_frames; i++) {
    frame_offsets[i] = ReadUint64LE(data + pos);
    pos += 8;
  }

  return true;
}

bool RandomAccessDecoder::DecodeFrame(size_t index, uint16_t* frame) const {
  if (index >= frame_offsets.size()) return FAILURE();
  size_t offset = frame_offsets[index];
  if (offset > size_) return FAILURE();
  size_t frame_size = ReadUint32LE(data_ + offset);
  if (offset + frame_size > size_) return FAILURE();
  if (data_[offset + 4] & 1) return FAILURE();
  return fpvc::DecompressFrame(delta_frame.data(),
      data_, size_, xsize_, ysize_, &offset, frame);
}



////////////////////////////////////////////////////////////////////////////////



Encoder::Encoder(size_t num_threads) {
  threads.resize(num_threads);
  for (size_t i = 0; i < threads.size(); i++) {
    threads[i] = new std::thread(&Encoder::RunThread, this);
  }
}

void Encoder::Init(const uint16_t* delta_frame, size_t xsize, size_t ysize,
    Callback callback, void* payload) {
  delta_frame_.assign(delta_frame, delta_frame + xsize * ysize);
  xsize_ = xsize;
  ysize_ = ysize;
  std::vector<uint8_t> compressed;
  compressed.resize(8);
  WriteUint32LE(xsize, compressed.data() + 0);
  WriteUint32LE(ysize, compressed.data() + 4);
  fpvc::CompressFrame(nullptr, delta_frame, xsize, ysize, &compressed);
  compressed.data()[12] |= 1; // mark as the delta frame
  bytes_written = compressed.size();
  callback(compressed.data(), compressed.size(), payload);
}

void Encoder::Finish(Callback callback, void* payload) {
  {
    std::unique_lock<std::mutex> l(m);
    if (finish) return;  // Already done.
    // Wait until everything is output.
    cv_main.wait(l, [this]{return q_out.empty();});
    finish = true;
  }
  cv_in.notify_all();

  for (size_t i = 0; i < threads.size(); i++) {
    threads[i]->join();
    delete threads[i];
  }

  std::vector<uint8_t> compressed;
  WriteFrameIndex(&compressed);
  callback(compressed.data(), compressed.size(), payload);
}

void Encoder::CompressFrame(const uint16_t* img,
    Callback callback, void* payload) {
  Task task;
  task.frame = img;
  task.id = id++;
  task.callback = callback;
  task.payload = payload;

  if (threads.empty()) {
    // Don't use multithreading
    std::vector<uint8_t> compressed = RunTask(task);
    FinishTask(task, &compressed);
    return;
  }

  {
    std::unique_lock<std::mutex> l(m);
    q_in.push(task);
    q_out.push(task);
  }
  cv_in.notify_all();

  {
    std::unique_lock<std::mutex> l(m);
    // Wait if the queue is too full so that only the maximum promised amount
    // of simultaneous tasks needing different input memory buffers is active
    // or queued.
    cv_main.wait(l, [this]{return q_out.size() < MaxQueued();});
  }
}

std::vector<uint8_t> Encoder::RunTask(const Task& task) {
  std::vector<uint8_t> compressed;
  fpvc::CompressFrame(delta_frame_.data(), task.frame,
      xsize_, ysize_, &compressed);
  return compressed;
}

size_t Encoder::MaxQueued() const {
  // The result must be at least as large as the amount of threads to be able
  // to use them all, must be at least 1 if there are no threads, and can be
  // made larger to potentially allow the main thread to queue in more input
  // data if the worker threads are all busy.
  return threads.empty() ? 1 : (threads.size() + (threads.size() + 1) / 2);
}

void Encoder::FinishTask(const Task& task, std::vector<uint8_t>* compressed) {
  frame_offsets.push_back(bytes_written);
  bytes_written += compressed->size();
  task.callback(compressed->data(), compressed->size(), task.payload);
}

void Encoder::WriteFrameIndex(std::vector<uint8_t>* compressed) const {
  size_t pos = compressed->size();
  size_t frameindex_size = 5 + 8 * frame_offsets.size() + 8;
  compressed->resize(compressed->size() + frameindex_size);
  WriteUint32LE(frameindex_size, &(*compressed)[pos]);
  (*compressed)[pos + 4] = 2;  // flags indicating it's the frame index
  pos += 5;
  for (size_t i = 0; i < frame_offsets.size(); i++) {
    WriteUint64LE(frame_offsets[i], &(*compressed)[pos]);
    pos += 8;
  }
  WriteUint64LE(frame_offsets.size(), &(*compressed)[pos]);
}

void Encoder::RunThread() {
  for (;;) {
    Task task;

    // Wait for starting a new compression
    {
      std::unique_lock<std::mutex> l(m);
      cv_in.wait(l, [this]{
        return !q_in.empty() || finish;
      });
      if (finish) return;
      task = q_in.front();
      q_in.pop();
    }

    std::vector<uint8_t> compressed = RunTask(task);

    // Wait to output in the correct order.
    {
      std::unique_lock<std::mutex> l(m);
      cv_out.wait(l, [&task, this]{
        return q_out.front().id == task.id;
      });
      FinishTask(task, &compressed);
      q_out.pop();
    }
    // Finished outputting
    cv_out.notify_all();
    // Changed q_out size
    cv_main.notify_one();
  }
}

=======
>>>>>>> bbe1ba9b
}  // namespace fpvc
<|MERGE_RESOLUTION|>--- conflicted
+++ resolved
@@ -16,11 +16,8 @@
 
 #include <math.h>
 #include <string.h>  // memcpy
-<<<<<<< HEAD
-=======
 
 #include <numeric>
->>>>>>> bbe1ba9b
 
 #include <functional>
 #include <algorithm>
@@ -56,50 +53,10 @@
 for good compression (example: the first frame, assuming the camera remains
 static and the first frame is a full representative image).
 
-<<<<<<< HEAD
-#include <brotli/decode.h>
-#include <brotli/encode.h>
-
-/*
-Description of the file format:
-
-A fusion power video file contains 1 or more grayscale 16-bit image frames, and
-uses the format described below. To decode a frame, only the main header, the
-one static delta frame and compressed data for the frame itself are needed,
-frames do not depend on other frames. Each format section below describes the
-concatenation of one or more streams or values encoded in bytes (octets),
-possibly referring to sub-sections to further define a stream, culminating in
-the full file format.
-
-full file format:
--header: see header format below
--encoded delta frame: see frame format below
--one or more frames: per frame:
---encoded frame: see frame format below
--footer: see footer format (frame index) below
-Note: the encoder can only choose a single delta frame that can be used for
-prediction of all the frames (so frames don't depend on each other, only on
-the one delta frame); the encoder should make a good choice of delta frame
-for good compression (example: the first frame, assuming the camera remains
-static and the first frame is a full representative image).
-
-=======
->>>>>>> bbe1ba9b
 header format:
 -4 bytes: xsize (little endian 32-bit integer)
 -4 bytes: ysize (little endian 32-bit integer)
 
-<<<<<<< HEAD
-frame format:
--4 bytes: compressed size of entire frame, including these 4 bytes (little
- endian 32-bit integer)
--1 byte: flags, see below
--variable amount of bytes: brotli compressed low bytes
--variable amount of bytes: brotli compressed high bytes
-Note: the brotli decoder knows where the first brotli stream ends so the
-split point is known during decoding. The brotli format is specified in
-RFC 7932. See below for the complete procedure to decode a frame.
-=======
 delta frame format:
 -4 bytes: compressed size of entire frame, including these 4 bytes (little
  endian 32-bit integer)
@@ -130,16 +87,11 @@
 Note: the brotli decoder knows where the first brotli stream ends so the
 split point is known during decoding. The brotli format is specified in
 RFC 7932. See below for the complete procedure to decode an image.
->>>>>>> bbe1ba9b
 
 footer format (frame index):
 -4 bytes: size of this entire footer, including these 4 bytes (little
  endian 32-bit integer)
-<<<<<<< HEAD
--1 byte: flags, must have value 2
-=======
 -1 byte: chunk flags, must have value 2
->>>>>>> bbe1ba9b
 -per frame:
 --8 bytes: offset from the start of the file to the start of this frame (little
   endian 64-bit integer)
@@ -149,28 +101,12 @@
 the entire file from the front, in case one wants to decode only a particular
 frame.
 
-<<<<<<< HEAD
-flags meanings:
-=======
 chunk flags meanings:
->>>>>>> bbe1ba9b
 -flags & 1: this must be true for the delta frame immediately after the header,
  and false for all other frames. Indicates this is not a frame to be decoded,
  but the delta frame that all other frames can use as base for prediction.
 -flags & 2: this must be true for the footer (frame index), and must be false
  for all frames.
-<<<<<<< HEAD
--flags & 4: iff true, delta frame prediction is enabled. This must be false if
- this frame is the delta frame.
--flags & 8: iff true, vertical prediction is enabled
--flags & 16: iff true, horizontal prediction is enabled
-
-procedure to decode a frame:
--given the xsize and ysize from the header, a frame has xsize columns and
- ysize rows.
--brotli decompress the low bytes. These correspond to the LSB's of the 16-bit
- image.
-=======
 
 image flags meanings:
 -flags & 1: if true, delta frame prediction is enabled. This must be false if
@@ -184,7 +120,6 @@
 -brotli decompress the low bytes. These correspond to the LSB's of the 16-bit
  image. If this brotli stream is not present, set all xsize * ysize low bytes
  to 0 instead.
->>>>>>> bbe1ba9b
 -brotli decompress the high bytes. These correspond to the MSB's of the 16-bit
  image.
 -Note: the brotli format is specified in RFC 7932
@@ -195,24 +130,6 @@
  file is invalid.
 -Note: each brotli-decoded byte stream has xsize * ysize bytes, if not the file
  is invalid.
-<<<<<<< HEAD
--combine the low and high byte streams into a single xsize*ysize 16-bit frame of
- unsigned 16-bit integers.
--if horizontal prediction is enabled, then for all pixels except those of the
- leftmost column, compute: new_value = old_value + new_value_left, with
- new_value_left the new value of the pixel left of this one. The addition
- should wrap on overflow.
--if vertical prediction is enabled, then for all pixels except those of the
- topmost row, compute: new_value = old_value + new_value_up, similar to the
- horizontal prediction but with up refering to the pixel above the current
- pixel.
--if delta prediction is enabled, then for all pixels compute:
- new_value = old_value + delta_frame_value - 32768, similar to the
- horizontal prediction but with delta_frame_value the value at the corresponding
- position from the delta frame.
--the resulting 16-bit image may represent 12-bit data (or another bit amount),
- in that case, the least significant bits will be set to 0.
-=======
 -if clamped gradient prediction is enabled, then for all pixels except those of
  the topmost row and the first column of the second row, compute: new_high_byte
  = old_high_byte + ClampedGradient(new_n, new_w, new_nw), with new_n, new_w and
@@ -235,16 +152,12 @@
  in that case, the least significant bits will be set to 0.
 -Note: If this is a preview image, only 8 bits per sample are used and the other
  8 bits are zero.
->>>>>>> bbe1ba9b
 */
 
 namespace fpvc {
 namespace {
 
 // Enable this to print line number and message on decoding errors.
-<<<<<<< HEAD
-//#define FAIL_DEBUG_MESSAGE
-=======
 #define FAIL_DEBUG_MESSAGE
 
 // Prevent out of memory
@@ -254,7 +167,6 @@
 // brotli quality 2, yet is faster. Only the entropy coding matters, not the
 // LZ77.
 #define FPV_BROTLI_QUALITY 1
->>>>>>> bbe1ba9b
 
 #ifdef FAIL_DEBUG_MESSAGE
 bool FailPrint(const char* file, int line, const std::string& message = "") {
@@ -262,50 +174,6 @@
   if (!message.empty()) std::cerr << ": " << message;
   std::cerr << std::endl;
   return false;
-<<<<<<< HEAD
-}
-#define FAILURE(message) FailPrint(__FILE__, __LINE__, std::string(message))
-#else  // FAIL_DEBUG_MESSAGE
-#define FAILURE(message) false
-#endif  // FAIL_DEBUG_MESSAGE
-
-bool BrotliCompress(const uint8_t* in, size_t size, std::vector<uint8_t>* out,
-                    int quality = 11, int windowbits = BROTLI_MAX_WINDOW_BITS) {
-  // A safe size is BrotliEncoderMaxCompressedSize(size) + 1024, but making the
-  // buffer smaller and only increasing in the rare case it's needed is faster.
-  size_t out_size = size;
-  out->resize(out_size);
-  std::unique_ptr<BrotliEncoderState, std::function<void(BrotliEncoderState*)>>
-      enc(BrotliEncoderCreateInstance(nullptr, nullptr, nullptr),
-          &BrotliEncoderDestroyInstance);
-  if (!enc) return FAILURE();
-  BrotliEncoderSetParameter(enc.get(), BROTLI_PARAM_QUALITY, quality);
-  BrotliEncoderSetParameter(enc.get(), BROTLI_PARAM_LGWIN, windowbits);
-  BrotliEncoderSetParameter(enc.get(), BROTLI_PARAM_SIZE_HINT, size);
-  size_t avail_in = size;
-  const uint8_t* next_in = in;
-  size_t avail_out = out_size;
-  uint8_t* next_out = out->data();
-  do {
-    if (avail_out == 0) {
-      size_t pos = next_out - out->data();
-      size_t more = out_size >> 1u;
-      out_size += more;
-      out->resize(out_size);
-      avail_out += more;
-      next_out = out->data() + pos;
-    }
-    if (!BrotliEncoderCompressStream(enc.get(), BROTLI_OPERATION_FINISH,
-                                     &avail_in, &next_in, &avail_out, &next_out,
-                                     nullptr)) {
-      return FAILURE();
-    }
-  } while (!BrotliEncoderIsFinished(enc.get()));
-  out_size -= avail_out;
-  out->resize(out_size);
-  return true;
-=======
->>>>>>> bbe1ba9b
 }
 #define FAILURE(message) FailPrint(__FILE__, __LINE__, std::string(message))
 #else  // FAIL_DEBUG_MESSAGE
@@ -320,11 +188,7 @@
   std::unique_ptr<BrotliDecoderState, std::function<void(BrotliDecoderState*)>>
       decoder(BrotliDecoderCreateInstance(nullptr, nullptr, nullptr),
               &BrotliDecoderDestroyInstance);
-<<<<<<< HEAD
-  if (!decoder) return FAILURE();
-=======
   if (!decoder) return FAILURE("couldn't init brotli decoder");
->>>>>>> bbe1ba9b
 
   size_t avail_in = size - *pos;
   const uint8_t* next_in = in + *pos;
@@ -343,10 +207,6 @@
     }
   }
   *pos = size - avail_in;
-<<<<<<< HEAD
-  if (result != BROTLI_DECODER_RESULT_SUCCESS) return FAILURE();
-  return true;
-=======
   if (result != BROTLI_DECODER_RESULT_SUCCESS) {
     return FAILURE("brotli decompression failed");
   }
@@ -602,7 +462,6 @@
     state_ = FrameState::RAW;
     high_.assign(image, image+size_);
   }
->>>>>>> bbe1ba9b
 }
 
 Frame::Frame(size_t xsize, size_t ysize, uint8_t flags, uint8_t state, std::vector<uint8_t> &&high, 
@@ -622,20 +481,10 @@
   } else {
     state |= FrameState::PREVIEW_GENERATED;
   }
-<<<<<<< HEAD
-  if (!sum) return 0;
-  float s = 1.0 / sum;
-  for (size_t i = 0; i < v.size(); i++) {
-    if (!v[i]) continue;
-    float p = v[i] * s;
-    // TODO: use a fast log2 approximation
-    result -= log2(p) * p;
-=======
   if (low_.empty()) {
     flags |= FrameFlags::NO_LOW_BYTES;
   } else {
     flags_ &= ~FrameFlags::NO_LOW_BYTES;
->>>>>>> bbe1ba9b
   }
 }
 
@@ -665,68 +514,6 @@
   state_ |= FrameState::PREVIEW_GENERATED;
 }
 
-<<<<<<< HEAD
-uint32_t ReadUint32LE(const uint8_t* data) {
-  return (uint32_t)data[0] + ((uint32_t)data[1] << 8) +
-      ((uint32_t)data[2] << 16) + ((uint32_t)data[3] << 24);
-}
-
-void WriteUint32LE(uint32_t value, uint8_t* data) {
-  data[0] = value & 255;
-  data[1] = (value >> 8) & 255;
-  data[2] = (value >> 16) & 255;
-  data[3] = (value >> 24) & 255;
-}
-
-uint64_t ReadUint64LE(const uint8_t* data) {
-  return (uint64_t)data[0] + ((uint64_t)data[1] << 8) +
-      ((uint64_t)data[2] << 16) + ((uint64_t)data[3] << 24) +
-      ((uint64_t)data[4] << 32) + ((uint64_t)data[5] << 40) +
-      ((uint64_t)data[6] << 48) + ((uint64_t)data[7] << 56);
-}
-
-void WriteUint64LE(uint64_t value, uint8_t* data) {
-  data[0] = value & 255;
-  data[1] = (value >> 8) & 255;
-  data[2] = (value >> 16) & 255;
-  data[3] = (value >> 24) & 255;
-  data[4] = (value >> 32) & 255;
-  data[5] = (value >> 40) & 255;
-  data[6] = (value >> 48) & 255;
-  data[7] = (value >> 56) & 255;
-}
-
-void CompressFrame(const uint16_t* delta_frame,
-                   const uint16_t* img,
-                   size_t xsize, size_t ysize,
-                   std::vector<uint8_t>* out) {
-  int use_delta = 0;
-  int use_vertical = 0;
-  int use_horizontal = 0;
-  int use_pred = 0;
-  size_t numpixels = xsize * ysize;
-  std::vector<uint16_t> img_copy(img, img + numpixels);
-
-#define ENABLE_PREDICTORS 1
-#define USE_CLAMPED_GRADIENT 0  // If not, uses hor or ver instead
-
-#if ENABLE_PREDICTORS
-  if (delta_frame) {
-    // heuristic to choose to use delta
-    size_t skip = 15;  // let the heuristic run faster
-    std::vector<size_t> counta0(256);
-    std::vector<size_t> counta1(256);
-    std::vector<size_t> countd0(256);
-    std::vector<size_t> countd1(256);
-
-    for (size_t i = 0; i < numpixels; i += skip) {
-      uint16_t a = img_copy[i];
-      uint16_t d = a - delta_frame[i];
-      counta0[a & 255]++;
-      counta1[a >> 8]++;
-      countd0[d & 255]++;
-      countd1[d >> 8]++;
-=======
 void Frame::OptionallyApplyDeltaPrediction(Frame &delta_frame) {
   if (state_ & FrameState::DELTA_PREDICTED) 
     return;
@@ -781,17 +568,10 @@
         uint8_t w = high_[i - 1];
         uint8_t nw = high_[i - xsize_ - 1];
         h[i] = high_[i] - ClampedGradient(n, w, nw);
->>>>>>> bbe1ba9b
     }
     std::copy_n(high_.begin(),xsize_+1,h.begin());
     high_.swap(h);
 
-<<<<<<< HEAD
-    use_delta = ed < ea;
-    if (use_delta) {
-      for (size_t i = 0; i < numpixels; i++) {
-        img_copy[i] = img_copy[i] - delta_frame[i] + 32768u;
-=======
     if (state_ & FrameState::PREVIEW_GENERATED) {
       size_t preview_xsize = xsize_ / 4;
       std::vector<uint8_t> p(size_ / 16);
@@ -800,7 +580,6 @@
           uint8_t w = preview_[i - 1];
           uint8_t nw = preview_[i - preview_xsize - 1];
           p[i] = preview_[i] - ClampedGradient(n, w, nw);
->>>>>>> bbe1ba9b
       }
       std::copy_n(preview_.begin(),preview_xsize+1,p.begin());
       preview_.swap(p);
@@ -809,27 +588,6 @@
     flags_ |= FrameFlags::USE_CG;
   }
 
-<<<<<<< HEAD
-
-#if USE_CLAMPED_GRADIENT
-  {
-    std::vector<size_t> counta0(256);
-    std::vector<size_t> counta1(256);
-    std::vector<size_t> countb0(256);
-    std::vector<size_t> countb1(256);
-
-    size_t skip = 31;  // let the heuristic run faster
-    for (size_t i = xsize + 1; i < numpixels; i += skip) {
-      uint16_t a = img_copy[i];
-      uint16_t n = img_copy[i - xsize];
-      uint16_t w = img_copy[i - 1];
-      uint16_t nw = img_copy[i - xsize - 1];
-      uint16_t b = a - ClampedGradient(n, w, nw);
-      counta0[a & 255]++;
-      counta1[(a >> 8) & 255]++;
-      countb0[b & 255]++;
-      countb1[(b >> 8) & 255]++;
-=======
   state_ &= ~FrameState::RAW;
   state_ |= FrameState::CG_PREDICTED;
 }
@@ -861,7 +619,6 @@
         uint8_t w = high_[i - 1];
         uint8_t nw = high_[i - xsize_ - 1];
         high_[i] += ClampedGradient(n, w, nw);
->>>>>>> bbe1ba9b
     }
   }
 
@@ -883,18 +640,6 @@
   }
 }
 
-<<<<<<< HEAD
-
-    if (use_pred) {
-      std::vector<uint16_t> temp(numpixels);
-      for (size_t i = xsize + 1; i < img_copy.size(); i++) {
-        uint16_t n = img_copy[i - xsize];
-        uint16_t w = img_copy[i - 1];
-        uint16_t nw = img_copy[i - xsize - 1];
-        temp[i] = img_copy[i] - ClampedGradient(n, w, nw);
-      }
-      img_copy.swap(temp);
-=======
 void Frame::ApplyBrotliCompression() {
   if (state_ & FrameState::COMPRESSED)
     return;
@@ -925,35 +670,10 @@
 
       BrotliEncoderCompress (FPV_BROTLI_QUALITY, BROTLI_DEFAULT_WINDOW, BROTLI_DEFAULT_MODE,
                       size_, low_.data(), &compressed_size, compressed.data());
->>>>>>> bbe1ba9b
     }
     compressed.resize(compressed_size);
     low_.swap(compressed);
   }
-<<<<<<< HEAD
-#else  // USE_CLAMPED_GRADIENT
-  {
-    std::vector<size_t> counta0(256);
-    std::vector<size_t> counth0(256);
-    std::vector<size_t> countv0(256);
-    std::vector<size_t> counta1(256);
-    std::vector<size_t> counth1(256);
-    std::vector<size_t> countv1(256);
-
-    size_t skip = 15;  // let the heuristic run faster
-    for (size_t i = xsize; i < img_copy.size(); i += skip) {
-      uint16_t a = img_copy[i];
-      uint16_t h = img_copy[i - 1];
-      uint16_t v = img_copy[i - xsize];
-      h = (a - h);
-      v = (a - v);
-      counta0[(a)&255]++;
-      counth0[(h)&255]++;
-      countv0[(v)&255]++;
-      counta1[(a >> 8) & 255]++;
-      counth1[(h >> 8) & 255]++;
-      countv1[(v >> 8) & 255]++;
-=======
 
   if (state_ & FrameState::PREVIEW_GENERATED) {
     compressed_size = size_;
@@ -1045,7 +765,6 @@
       size_t pos = 0;
       BrotliDecompress(preview_.data(), preview_.size(), &pos, &uncompressed);
       preview_.swap(uncompressed);
->>>>>>> bbe1ba9b
     }
 
     state_ &= ~FrameState::COMPRESSED;
@@ -1084,22 +803,6 @@
       *encoded_low_size = 0;
     }
 
-<<<<<<< HEAD
-    if (use_vertical) {
-      std::vector<uint16_t> temp = img_copy;
-      for (size_t i = xsize; i < img_copy.size(); i++) {
-        temp[i] = img_copy[i] - img_copy[i - xsize];
-      }
-      temp.swap(img_copy);
-    }
-    if (use_horizontal) {
-      std::vector<uint16_t> temp = img_copy;
-      use_horizontal = 1;
-      for (size_t i = 1; i < img_copy.size(); i++) {
-        temp[i] = img_copy[i] - img_copy[i - 1];
-      }
-      temp.swap(img_copy);
-=======
     if (encoded_preview_buffer && *encoded_preview_size >= preview_.size()) {
       memcpy(encoded_preview_buffer, preview_.data(), preview_.size());
       *encoded_preview_size = preview_.size();
@@ -1246,7 +949,6 @@
         memmove(buffer.data(), buffer.data() + pos, buffer.size() - pos);
         buffer.resize(buffer.size() - pos);
       }
->>>>>>> bbe1ba9b
     }
   }
 
@@ -1254,68 +956,6 @@
 }
 
 
-<<<<<<< HEAD
-  low.resize(img_copy.size());
-  high.resize(img_copy.size());
-  for (size_t i = 0; i < img_copy.size(); i++) {
-    low[i] = img_copy[i] & 255;
-    high[i] = (img_copy[i] >> 8u) & 255;
-  }
-
-  // NOTE: for this use case, brotli quality 1 gives smaller result than
-  // brotli quality 2, yet is faster. Only the entropy coding matters, not the
-  // LZ77.
-  int quality = 1;
-  BrotliCompress(low.data(), low.size(), &lowc, quality);
-  BrotliCompress(high.data(), high.size(), &highc, quality);
-
-  size_t result_size = 4 + 1 + highc.size() + lowc.size();
-  out->resize(out->size() + result_size);
-  uint8_t* out_data = out->data() + out->size() - result_size;
-  WriteUint32LE(result_size, out_data);
-  uint8_t flags = (use_delta << 2) + (use_vertical << 3) +
-                  (use_horizontal << 4) + (use_pred << 5);
-  out_data[4] = flags;
-  memcpy(out_data + 5, lowc.data(), lowc.size());
-  memcpy(out_data + 5 + lowc.size(), highc.data(), highc.size());
-}
-
-bool DecompressFrame(const uint16_t* delta_frame,
-                     const uint8_t* in, size_t size,
-                     size_t xsize, size_t ysize,
-                     size_t* pos, uint16_t* img) {
-  if (*pos + 5 > size) return FAILURE();
-  size_t expected_size = ReadUint32LE(in + *pos);
-  if (*pos + expected_size > size) return FAILURE();
-
-  uint8_t flags = in[*pos + 4];
-  bool is_delta = flags & 1;
-  bool use_delta = flags & 4;
-  bool use_vertical = flags & 8;
-  bool use_horizontal = flags & 16;
-  bool use_pred = flags & 32;
-  *pos += 5;
-  // Error: invalid dimensions
-  if (!xsize || !ysize) return FAILURE();
-  size_t numpixels = xsize * ysize;
-  // Error: want to use inter-frame delta but delta_frame frame not supplied.
-  if (use_delta && !delta_frame) return FAILURE();
-  // Error: want to decompress delta frame, but requested to use delta prediction
-  // and/or supplied a delta frame
-  if (is_delta && (use_delta || !!delta_frame)) return FAILURE();
-  std::vector<uint8_t> low;
-  if (!BrotliDecompress(in, size, pos, &low)) return FAILURE();
-
-  std::vector<uint8_t> high;
-  if (!BrotliDecompress(in, size, pos, &high)) return FAILURE();
-
-  // Error: sizes don't match image size
-  if (low.size() != numpixels) return FAILURE();
-  if (high.size() != numpixels) return FAILURE();
-
-  for (size_t i = 0; i < numpixels; i++) {
-    img[i] = (high[i] << 8) | low[i];
-=======
 ////////////////////////////////////////////////////////////////////////////////
 
 bool RandomAccessDecoder::Init(const uint8_t* data, size_t size) {
@@ -1472,31 +1112,9 @@
     // Wait until everything is output.
     cv_main.wait(l, [this]{return q_out.empty();});
     finish = true;
->>>>>>> bbe1ba9b
   }
   cv_in.notify_all();
 
-<<<<<<< HEAD
-  if (use_pred) {
-    for (size_t i = xsize + 1; i < numpixels; i++) {
-      uint16_t n = img[i - xsize];
-      uint16_t w = img[i - 1];
-      uint16_t nw = img[i - xsize - 1];
-      img[i] = img[i] + ClampedGradient(n, w, nw);
-    }
-  }
-
-  if (use_horizontal) {
-    for (size_t i = 1; i < numpixels; i++) {
-      img[i] = img[i] + img[i - 1];
-    }
-  }
-
-  if (use_vertical) {
-    for (size_t i = xsize; i < numpixels; i++) {
-      img[i] = img[i] + img[i - xsize];
-    }
-=======
   for (size_t i = 0; i < threads.size(); i++) {
     threads[i]->join();
     delete threads[i];
@@ -1526,88 +1144,9 @@
     std::unique_lock<std::mutex> l(m);
     q_in.push(task);
     q_out.push(task);
->>>>>>> bbe1ba9b
   }
   cv_in.notify_all();
 
-<<<<<<< HEAD
-  if (use_delta) {
-    for (size_t i = 0; i < numpixels; i++) {
-      img[i] = img[i] + delta_frame[i] - 32768u;
-    }
-  }
-
-  return true;
-}
-
-}  // namespace
-
-////////////////////////////////////////////////////////////////////////////////
-
-void ExtractFrame(const uint8_t* frame, size_t xsize, size_t ysize, int shift,
-                  bool big_endian, uint16_t* out) {
-  size_t numpixels = xsize * ysize;
-  for (size_t i = 0; i < numpixels; i++) {
-    uint8_t high = frame[i * 2 + (big_endian ? 0 : 1)];
-    uint8_t low = frame[i * 2 + (big_endian ? 1 : 0)];
-    out[i] = (high << 8u) | low;
-    out[i] <<= shift;
-  }
-}
-
-void UnextractFrame(const uint16_t* img, size_t xsize, size_t ysize, int shift,
-                    bool big_endian, uint8_t* out) {
-  size_t numpixels = xsize * ysize;
-  for (size_t i = 0; i < numpixels; i++) {
-    uint16_t u = img[i];
-    u >>= shift;
-    uint8_t a = u & 255;
-    uint8_t b = u >> 8;
-    if (big_endian) std::swap(a, b);
-    out[i * 2 + 0] = a;
-    out[i * 2 + 1] = b;
-  }
-}
-
-////////////////////////////////////////////////////////////////////////////////
-
-void StreamingDecoder::Decode(const uint8_t* bytes, size_t size,
-    std::function<void(bool ok, uint16_t* frame, size_t xsize, size_t ysize,
-        void* payload)> callback,
-    void* payload) {
-  // Don't copy the memory if not needed, but if the buffer already has data
-  // we need to copy to get contiguous memory of all chunks.
-  if (!buffer.empty()) {
-    buffer.insert(buffer.end(), bytes, bytes + size);
-  }
-
-  const uint8_t* in = buffer.empty() ? bytes : buffer.data();
-  size_t insize = buffer.empty() ? size : buffer.size();
-
-  bool has_header = !delta_frame.empty();
-  size_t pos = 0;
-  if (delta_frame.empty() && insize > 12) {
-    xsize = ReadUint32LE(in + 0);
-    ysize = ReadUint32LE(in + 4);
-    pos += 8;
-
-    // file format requires the delta frame immediately after the header
-    // something else is invalid here
-    if (in[pos+4] & 1 == 0) {
-      callback(FAILURE(), nullptr, 0, 0, payload);
-    }
-
-    size_t deltasize = ReadUint32LE(in + pos);
-    if (deltasize + pos <= insize) {
-      delta_frame.resize(xsize * ysize);
-      if (!DecompressFrame({}, in, insize, xsize, ysize, &pos,
-          delta_frame.data())) {
-        callback(FAILURE(), nullptr, 0, 0, payload);
-      }
-      has_header = true;
-    } else {
-      pos = 0;
-=======
   {
     std::unique_lock<std::mutex> l(m);
     // Wait if the queue is too full so that only the maximum promised amount
@@ -1670,7 +1209,6 @@
       if (finish) return;
       task = q_in.front();
       q_in.pop();
->>>>>>> bbe1ba9b
     }
 
     std::vector<uint8_t> compressed = RunTask(task);
@@ -1691,257 +1229,4 @@
   }
 }
 
-<<<<<<< HEAD
-  for (;;) {
-    if (!has_header) break;
-    if (pos + 5 > insize) break;
-
-    size_t framesize = ReadUint32LE(in + pos);
-    if (pos + framesize > insize) break;
-    // delta frame in unexpected position.
-    if (in[pos + 4] & 1) {
-      callback(FAILURE(), nullptr, 0, 0, payload);
-      return;
-    }
-    if (in[pos + 4] & 2) break;  // Frame index reached, end of frames.
-
-
-    std::vector<uint16_t> frame(xsize * ysize);
-    bool ok = DecompressFrame(delta_frame.data(), in, insize,
-        xsize, ysize, &pos, frame.data());
-
-    if (!ok) {
-      callback(FAILURE(), nullptr, 0, 0, payload);
-      return;
-    }
-
-    callback(ok, frame.data(), xsize, ysize, payload);
-    id++;
-  }
-
-  if (buffer.empty()) {
-    // Add any unprocessed bytes
-    if (pos < size) {
-      buffer.assign(bytes + pos, bytes + size);
-    }
-  } else {
-    if (pos > 0) {
-      if (pos == buffer.size()) {
-        buffer.clear();
-      } else {
-        // Move the unprocessed data to the front
-        memmove(buffer.data(), buffer.data() + pos, buffer.size() - pos);
-        buffer.resize(buffer.size() - pos);
-      }
-    }
-  }
-}
-
-
-////////////////////////////////////////////////////////////////////////////////
-
-bool RandomAccessDecoder::Init(const uint8_t* data, size_t size) {
-  if (size < 25) return FAILURE();  // Cannot contain header and footer.
-
-  data_ = data;
-  size_ = size;
-
-  xsize_ = ReadUint32LE(data + 0);
-  ysize_ = ReadUint32LE(data + 4);
-  if (xsize_ == 0 || ysize_ == 0) return FAILURE();
-
-  // Parse the delta frame
-  size_t delta_frame_size = ReadUint32LE(data + 8);
-  size_t pos = 8;
-  delta_frame.resize(xsize_ * ysize_);
-  // file format requires the delta frame immediately after the header
-  // something else is invalid here
-  if (data[pos+4] & 1 == 0) {
-    return FAILURE();
-  }
-
-  if (!fpvc::DecompressFrame({}, data, size, xsize_, ysize_, &pos,
-      delta_frame.data())) {
-    return FAILURE();
-  }
-  if (delta_frame.size() != xsize_ * ysize_) return FAILURE();
-
-  // Parse the frame index
-  size_t num_frames = ReadUint64LE(data + size - 8);
-  size_t footer_size = 5 + 8 * num_frames + 8;
-  if (8 + delta_frame_size + footer_size > size) return FAILURE();
-  frame_offsets.resize(num_frames);
-  pos = size - footer_size;
-  size_t verify_footer_size = ReadUint32LE(data + pos);
-  if (verify_footer_size != footer_size) return FAILURE();
-  if (data[pos + 4] != 2) return FAILURE();
-  pos += 5;
-  for (size_t i = 0; i < num_frames; i++) {
-    frame_offsets[i] = ReadUint64LE(data + pos);
-    pos += 8;
-  }
-
-  return true;
-}
-
-bool RandomAccessDecoder::DecodeFrame(size_t index, uint16_t* frame) const {
-  if (index >= frame_offsets.size()) return FAILURE();
-  size_t offset = frame_offsets[index];
-  if (offset > size_) return FAILURE();
-  size_t frame_size = ReadUint32LE(data_ + offset);
-  if (offset + frame_size > size_) return FAILURE();
-  if (data_[offset + 4] & 1) return FAILURE();
-  return fpvc::DecompressFrame(delta_frame.data(),
-      data_, size_, xsize_, ysize_, &offset, frame);
-}
-
-
-
-////////////////////////////////////////////////////////////////////////////////
-
-
-
-Encoder::Encoder(size_t num_threads) {
-  threads.resize(num_threads);
-  for (size_t i = 0; i < threads.size(); i++) {
-    threads[i] = new std::thread(&Encoder::RunThread, this);
-  }
-}
-
-void Encoder::Init(const uint16_t* delta_frame, size_t xsize, size_t ysize,
-    Callback callback, void* payload) {
-  delta_frame_.assign(delta_frame, delta_frame + xsize * ysize);
-  xsize_ = xsize;
-  ysize_ = ysize;
-  std::vector<uint8_t> compressed;
-  compressed.resize(8);
-  WriteUint32LE(xsize, compressed.data() + 0);
-  WriteUint32LE(ysize, compressed.data() + 4);
-  fpvc::CompressFrame(nullptr, delta_frame, xsize, ysize, &compressed);
-  compressed.data()[12] |= 1; // mark as the delta frame
-  bytes_written = compressed.size();
-  callback(compressed.data(), compressed.size(), payload);
-}
-
-void Encoder::Finish(Callback callback, void* payload) {
-  {
-    std::unique_lock<std::mutex> l(m);
-    if (finish) return;  // Already done.
-    // Wait until everything is output.
-    cv_main.wait(l, [this]{return q_out.empty();});
-    finish = true;
-  }
-  cv_in.notify_all();
-
-  for (size_t i = 0; i < threads.size(); i++) {
-    threads[i]->join();
-    delete threads[i];
-  }
-
-  std::vector<uint8_t> compressed;
-  WriteFrameIndex(&compressed);
-  callback(compressed.data(), compressed.size(), payload);
-}
-
-void Encoder::CompressFrame(const uint16_t* img,
-    Callback callback, void* payload) {
-  Task task;
-  task.frame = img;
-  task.id = id++;
-  task.callback = callback;
-  task.payload = payload;
-
-  if (threads.empty()) {
-    // Don't use multithreading
-    std::vector<uint8_t> compressed = RunTask(task);
-    FinishTask(task, &compressed);
-    return;
-  }
-
-  {
-    std::unique_lock<std::mutex> l(m);
-    q_in.push(task);
-    q_out.push(task);
-  }
-  cv_in.notify_all();
-
-  {
-    std::unique_lock<std::mutex> l(m);
-    // Wait if the queue is too full so that only the maximum promised amount
-    // of simultaneous tasks needing different input memory buffers is active
-    // or queued.
-    cv_main.wait(l, [this]{return q_out.size() < MaxQueued();});
-  }
-}
-
-std::vector<uint8_t> Encoder::RunTask(const Task& task) {
-  std::vector<uint8_t> compressed;
-  fpvc::CompressFrame(delta_frame_.data(), task.frame,
-      xsize_, ysize_, &compressed);
-  return compressed;
-}
-
-size_t Encoder::MaxQueued() const {
-  // The result must be at least as large as the amount of threads to be able
-  // to use them all, must be at least 1 if there are no threads, and can be
-  // made larger to potentially allow the main thread to queue in more input
-  // data if the worker threads are all busy.
-  return threads.empty() ? 1 : (threads.size() + (threads.size() + 1) / 2);
-}
-
-void Encoder::FinishTask(const Task& task, std::vector<uint8_t>* compressed) {
-  frame_offsets.push_back(bytes_written);
-  bytes_written += compressed->size();
-  task.callback(compressed->data(), compressed->size(), task.payload);
-}
-
-void Encoder::WriteFrameIndex(std::vector<uint8_t>* compressed) const {
-  size_t pos = compressed->size();
-  size_t frameindex_size = 5 + 8 * frame_offsets.size() + 8;
-  compressed->resize(compressed->size() + frameindex_size);
-  WriteUint32LE(frameindex_size, &(*compressed)[pos]);
-  (*compressed)[pos + 4] = 2;  // flags indicating it's the frame index
-  pos += 5;
-  for (size_t i = 0; i < frame_offsets.size(); i++) {
-    WriteUint64LE(frame_offsets[i], &(*compressed)[pos]);
-    pos += 8;
-  }
-  WriteUint64LE(frame_offsets.size(), &(*compressed)[pos]);
-}
-
-void Encoder::RunThread() {
-  for (;;) {
-    Task task;
-
-    // Wait for starting a new compression
-    {
-      std::unique_lock<std::mutex> l(m);
-      cv_in.wait(l, [this]{
-        return !q_in.empty() || finish;
-      });
-      if (finish) return;
-      task = q_in.front();
-      q_in.pop();
-    }
-
-    std::vector<uint8_t> compressed = RunTask(task);
-
-    // Wait to output in the correct order.
-    {
-      std::unique_lock<std::mutex> l(m);
-      cv_out.wait(l, [&task, this]{
-        return q_out.front().id == task.id;
-      });
-      FinishTask(task, &compressed);
-      q_out.pop();
-    }
-    // Finished outputting
-    cv_out.notify_all();
-    // Changed q_out size
-    cv_main.notify_one();
-  }
-}
-
-=======
->>>>>>> bbe1ba9b
 }  // namespace fpvc
